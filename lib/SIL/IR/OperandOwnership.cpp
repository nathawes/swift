--- conflicted
+++ resolved
@@ -990,16 +990,10 @@
         ValueOwnershipKind::OWNERSHIP,                                         \
         UseLifetimeConstraint::USE_LIFETIME_CONSTRAINT);                       \
   }
-<<<<<<< HEAD
-CONSTANT_OWNERSHIP_BUILTIN(Owned, MustBeInvalidated, COWBufferForReading)
-CONSTANT_OWNERSHIP_BUILTIN(Owned, MustBeInvalidated, UnsafeGuaranteed)
-CONSTANT_OWNERSHIP_BUILTIN(Guaranteed, MustBeLive, CancelAsyncTask)
-CONSTANT_OWNERSHIP_BUILTIN(Guaranteed, MustBeLive, CreateAsyncTask)
-=======
 CONSTANT_OWNERSHIP_BUILTIN(Owned, LifetimeEnding, COWBufferForReading)
 CONSTANT_OWNERSHIP_BUILTIN(Owned, LifetimeEnding, UnsafeGuaranteed)
 CONSTANT_OWNERSHIP_BUILTIN(Guaranteed, NonLifetimeEnding, CancelAsyncTask)
->>>>>>> 4aa1ef39
+CONSTANT_OWNERSHIP_BUILTIN(Guaranteed, NonLifetimeEnding, CreateAsyncTask)
 
 #undef CONSTANT_OWNERSHIP_BUILTIN
 

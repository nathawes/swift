--- conflicted
+++ resolved
@@ -12,13 +12,8 @@
   var _: Int = elements.foo() // should not error
 }
 
-<<<<<<< HEAD
 protocol _Collection  {
-  typealias Index
-=======
-protocol _CollectionType  {
   associatedtype Index
->>>>>>> 5e11e3f7
 
   associatedtype _Element
   subscript(i: Index) -> _Element {get}
@@ -42,13 +37,8 @@
 }
 
 // rdar://problem/21322215
-<<<<<<< HEAD
 protocol FactoryProtocol {
-  typealias Item
-=======
-protocol FactoryType {
   associatedtype Item
->>>>>>> 5e11e3f7
 }
 
 protocol MyCollection : Swift.Collection {}

// RUN: %target-sil-opt -enable-sil-verify-all %s -simplify-cfg | FileCheck %s
// FIXME: Update for select_enum change.

import Builtin
import Swift

sil_stage canonical

// CHECK-LABEL: @test_dead_block
// CHECK-NEXT: bb0:
// CHECK-NEXT:   unreachable
// CHECK-NEXT: }
sil @test_dead_block : $() -> () {
bb0:
  unreachable

bb1:
  %4 = integer_literal $Builtin.Int64, 1
  br bb2

bb2:
  %5 = struct $Int64 (%4 : $Builtin.Int64)
  unreachable
}

// CHECK-LABEL: @test_single_pred_block
// CHECK: bb3([[ARG:%[0-9]+]] : $Builtin.Int64):
// CHECK: struct $Int64
// CHECK-NEXT: return
sil @test_single_pred_block : $@convention(thin) (Builtin.Int1) -> Int64 {
bb0(%0 : $Builtin.Int1):
  cond_br %0, bb1, bb3

bb1:
  %4 = integer_literal $Builtin.Int64, 1
  br bb2(%4 : $Builtin.Int64)

bb3:
  %9 = integer_literal $Builtin.Int64, 2
  br bb2(%9 : $Builtin.Int64)

bb2(%6 : $Builtin.Int64):
  %7 = struct $Int64 (%6 : $Builtin.Int64)
  br bb4(%7 : $Int64)

bb4(%8 : $Int64):
  return %8 : $Int64
}

// CHECK-LABEL: sil @canonicalize_not_branch
// CHECK: bb0([[ARG:%.*]] : $Builtin.Int1):
// CHECK:   cond_br [[ARG]], bb2, bb1
// CHECK: bb1:
// CHECK:   integer_literal {{.*}} 2
// CHECK:   br
// CHECK: bb2:
// CHECK:   integer_literal {{.*}} 3
// CHECK:   br

sil @canonicalize_not_branch : $@convention(thin) (Builtin.Int1) -> (Builtin.Int32) {
bb0(%0 : $Builtin.Int1):
  %1 = integer_literal $Builtin.Int1, -1
  %2 = builtin "xor_Int1"(%0 : $Builtin.Int1, %1 : $Builtin.Int1) : $Builtin.Int1
  cond_br %2, bb1, bb2

bb1:
  %4 = integer_literal $Builtin.Int32, 2
  br bb3(%4 : $Builtin.Int32)

bb2:
  %5 = integer_literal $Builtin.Int32, 3
  br bb3(%5 : $Builtin.Int32)

bb3(%6 : $Builtin.Int32):
  return %6 : $Builtin.Int32
}

// CHECK-LABEL: sil @canonicalize_not_branch_expect
// CHECK: bb0([[ARG:%.*]] : $Builtin.Int1):
// CHECK:   [[ZERO:%.*]] =  integer_literal $Builtin.Int1, 0
// CHECK:   [[EXPECT:%.*]] = builtin "int_expect_Int1"([[ARG]] : $Builtin.Int1, [[ZERO]]
// CHECK    cond_br [[EXPECT]], bb2, bb1
// CHECK: bb1:
// CHECK:   integer_literal {{.*}} 2
// CHECK:   br
// CHECK: bb2:
// CHECK:   integer_literal {{.*}} 3
// CHECK:   br

sil @canonicalize_not_branch_expect : $@convention(thin) (Builtin.Int1) -> (Builtin.Int32) {
bb0(%0 : $Builtin.Int1):
  %1 = integer_literal $Builtin.Int1, -1
  %2 = builtin "xor_Int1"(%0 : $Builtin.Int1, %1 : $Builtin.Int1) : $Builtin.Int1
  %3 = builtin "int_expect_Int1"(%2 : $Builtin.Int1, %1 : $Builtin.Int1) : $Builtin.Int1
  cond_br %3, bb1, bb2

bb1:
  %4 = integer_literal $Builtin.Int32, 2
  br bb3(%4 : $Builtin.Int32)

bb2:
  %5 = integer_literal $Builtin.Int32, 3
  br bb3(%5 : $Builtin.Int32)

bb3(%6 : $Builtin.Int32):
  return %6 : $Builtin.Int32
}

enum BoolLike { case true_, false_ }

// func testThread(a : BoolLike) -> Int32 {
//   if a { return 42 } else { return 17 } }
//
/// CHECK-LABEL: sil @testThread
sil @testThread : $@convention(thin) (@in BoolLike) -> Int64 {
bb0(%0 : $*BoolLike):
  // CHECK: switch_enum_addr %0 : $*BoolLike, case #BoolLike.true_!enumelt: bb1, case #BoolLike.false_!enumelt: bb2
  switch_enum_addr %0 : $*BoolLike, case #BoolLike.true_!enumelt: bb1, case #BoolLike.false_!enumelt: bb3 // id: %3

bb1:                                              // Preds: bb0
  %4 = integer_literal $Builtin.Int1, -1          // user: %5
  br bb2(%4 : $Builtin.Int1)                      // id: %5

bb2(%6 : $Builtin.Int1):                          // Preds: bb3 bb1
  br bb4                                          // id: %7

bb3:                                              // Preds: bb0
  %8 = integer_literal $Builtin.Int1, 0           // user: %9
  br bb2(%8 : $Builtin.Int1)                      // id: %9

bb4:                                              // Preds: bb2
  cond_br %6, bb5, bb6                            // id: %10

bb5:                                              // Preds: bb4
  %11 = metatype $@thin Int64.Type
  %12 = integer_literal $Builtin.Int64, 42        // user: %13
  %13 = struct $Int64 (%12 : $Builtin.Int64)      // user: %14
  br bb7(%13 : $Int64)                            // id: %14

bb6:                                              // Preds: bb4
  %15 = metatype $@thin Int64.Type
  %16 = integer_literal $Builtin.Int64, 17        // user: %17
  %17 = struct $Int64 (%16 : $Builtin.Int64)      // user: %18
  br bb7(%17 : $Int64)                            // id: %18

bb7(%19 : $Int64):                                // Preds: bb6 bb5
  return %19 : $Int64                             // id: %21
}

// func testThread2(a : Int32) -> Int32 {
//   enum b = (a ? _true : _false)
//   if b == _true { return 42 } else { return 17 }
//

/// CHECK-LABEL: sil @testThread2
/// CHECK: bb0([[COND:%.*]] : {{.*}}):
/// CHECK: cond_br [[COND]], bb1, bb2
/// CHECK: bb1:
/// CHECK:  integer_literal $Builtin.Int64, 42
/// CHeCK:  br bb3
/// CHECK: bb2:
/// CHECK:  integer_literal $Builtin.Int64, 17
/// CHECK:  br bb3
/// CHECK: bb3
/// CHECK:  return

sil @testThread2 : $@convention(thin) (Builtin.Int1) -> Int64 {
bb0(%0 : $Builtin.Int1):
  %t = integer_literal $Builtin.Int1, 1
  %f = integer_literal $Builtin.Int1, 0
  cond_br %0, bb1, bb2

bb1:                                              // Preds: bb0
  %4 = enum $BoolLike, #BoolLike.true_!enumelt    // user: %5
  br bb3(%4 : $BoolLike)                          // id: %5

bb2:                                              // Preds: bb0
  %8 = enum $BoolLike, #BoolLike.false_!enumelt   // user: %9
  br bb3(%8 : $BoolLike)                          // id: %9

bb3(%6 : $BoolLike):                              // Preds: bb3 bb1
  %100 = select_enum %6 : $BoolLike, case #BoolLike.true_!enumelt: %t, case #BoolLike.false_!enumelt: %f : $Builtin.Int1
  br bb4                                          // id: %7

bb4:                                              // Preds: bb2
  cond_br %100, bb5, bb6                          // id: %10

bb5:                                              // Preds: bb4
  %11 = metatype $@thin Int64.Type
  %12 = integer_literal $Builtin.Int64, 42        // user: %13
  %13 = struct $Int64 (%12 : $Builtin.Int64)      // user: %14
  br bb7(%13 : $Int64)                            // id: %14

bb6:                                              // Preds: bb4
  %15 = metatype $@thin Int64.Type
  %16 = integer_literal $Builtin.Int64, 17        // user: %17
  %17 = struct $Int64 (%16 : $Builtin.Int64)      // user: %18
  br bb7(%17 : $Int64)                            // id: %18

bb7(%19 : $Int64):                                // Preds: bb6 bb5
  return %19 : $Int64                             // id: %21
}

// func testThread3(a : Int32) -> Int32 {
//   (enum b, val) = (a ? (_true, 16) : (_false, 17))
//   if b == true { return 42 } else { return v } }
//


/// CHECK-LABEL: sil @testThread3
/// CHECK: bb0([[COND:%.*]] : {{.*}}):
/// CHECK: cond_br [[COND]], bb1, bb2
/// CHECK: bb1:
/// CHECK:  integer_literal $Builtin.Int64, 42
/// CHeCK:  br bb3
/// CHECK: bb2:
/// CHECK:  integer_literal $Builtin.Int64, 17
/// CHECK:  br bb3
/// CHECK: bb3
/// CHECK:  return

sil @testThread3 : $@convention(thin) (Builtin.Int1) -> Int64 {
bb0(%0 : $Builtin.Int1):
  %t = integer_literal $Builtin.Int1, 1
  %f = integer_literal $Builtin.Int1, 0
  cond_br %0, bb1, bb2

bb1:                                              // Preds: bb0
  %4 = enum $BoolLike, #BoolLike.true_!enumelt          // user: %5
  %40 = integer_literal $Builtin.Int64, 16
  br bb3(%4 : $BoolLike, %40 : $Builtin.Int64)                      // id: %5

bb2:                                              // Preds: bb0
  %8 = enum $BoolLike, #BoolLike.false_!enumelt           // user: %9
  %80 = integer_literal $Builtin.Int64, 17
  br bb3(%8 : $BoolLike, %80 : $Builtin.Int64)                      // id: %9

bb3(%6 : $BoolLike, %60 : $Builtin.Int64):                          // Preds: bb3 bb1
  %100 = select_enum %6 : $BoolLike, case #BoolLike.true_!enumelt: %t, case #BoolLike.false_!enumelt: %f : $Builtin.Int1
  br bb4                                          // id: %7

bb4:                                              // Preds: bb2
  cond_br %100, bb5, bb6                            // id: %10

bb5:                                              // Preds: bb4
  %11 = metatype $@thin Int64.Type
  %12 = integer_literal $Builtin.Int64, 42        // user: %13
  %13 = struct $Int64 (%12 : $Builtin.Int64)      // user: %14
  br bb7(%13 : $Int64)                            // id: %14

bb6:                                              // Preds: bb4
  %15 = metatype $@thin Int64.Type
  %17 = struct $Int64 (%60 : $Builtin.Int64)      // user: %18
  br bb7(%17 : $Int64)                            // id: %18

bb7(%19 : $Int64):                                // Preds: bb6 bb5
  return %19 : $Int64                             // id: %21
}



/// CHECK-LABEL: sil @testCondBrFold
/// CHECK: bb0(
/// CHECK-NEXT: return %1 : $Int64
sil @testCondBrFold : $@convention(thin) (Int64, Int64) -> Int64 {
bb0(%0 : $Int64, %1 : $Int64):
  %8 = integer_literal $Builtin.Int1, 0
  cond_br %8, bb1, bb2
bb1:
  unreachable
bb2:
  return %1 : $Int64
}

/// CHECK-LABEL: sil @testSwitchEnumFold
/// CHECK: bb0(
/// CHECK-NEXT: return %0 : $Int64
sil @testSwitchEnumFold : $@convention(thin) (Int64) -> Int64 {
bb0(%0 : $Int64):
  %1 = enum $BoolLike, #BoolLike.true_!enumelt
  switch_enum %1 : $BoolLike, case #BoolLike.true_!enumelt: bb2, case #BoolLike.false_!enumelt: bb1
bb1:
  unreachable
bb2:
  return %0 : $Int64
}

// CHECK-LABEL: @elim_trampoline
// CHECK: bb0
// CHECK:  cond_br {{.*}}, bb1, bb2
// CHECK:bb1:
// CHECK:  br bb3(%1
// CHECK:bb2:
// CHECK:  br bb3(%2
// CHECK:bb3({{.*}}):
// CHECK:  return
sil @elim_trampoline : $@convention(thin) (Builtin.Int1, Int64, Int64) -> Int64 {
bb0(%0 : $Builtin.Int1, %1 : $Int64, %2 : $Int64):
  cond_br %0, bb1(%1 : $Int64), bb2(%2 : $Int64)

bb1(%3 : $Int64):
  br bb3(%3 : $Int64)

bb2(%4 : $Int64):
  br bb3(%4 : $Int64)

bb3(%5 : $Int64):
  return %5 : $Int64
}

// CHECK-LABEL: @elim_trampoline2
// CHECK-NOT: cond_br %0, bb1(%1 : $Int64), bb1(%1 : $Int64)
// CHECK: return
sil @elim_trampoline2 : $@convention(thin) (Builtin.Int1, Int64) -> Int64 {
bb0(%0 : $Builtin.Int1, %1 : $Int64):
  cond_br %0, bb1(%1 : $Int64), bb2(%1 : $Int64)

bb1(%2 : $Int64):
  br bb3(%2 : $Int64)

bb2(%3 : $Int64):
  br bb3(%3 : $Int64)

bb3(%4 : $Int64):
  return %4 : $Int64
}

// CHECK-LABEL: @elim_trampoline_debug
// CHECK-NOT: cond_br %0, bb1(%1 : $Int64), bb1(%1 : $Int64)
// CHECK: return
sil @elim_trampoline_debug : $@convention(thin) (Builtin.Int1, Int64) -> Int64 {
bb0(%0 : $Builtin.Int1, %1 : $Int64):
  cond_br %0, bb1(%1 : $Int64), bb2(%1 : $Int64)

bb1(%2 : $Int64):
  debug_value %0 : $Builtin.Int1
  br bb3(%2 : $Int64)

bb2(%3 : $Int64):
  br bb3(%3 : $Int64)

bb3(%4 : $Int64):
  return %4 : $Int64
}

// CHECK-LABEL: @elim_trampoline3
// CHECK:  cond_br %0, bb1, bb2
// CHECK:bb1:
// CHECK:  br bb3(%1
// CHECK:bb2:
// CHECK:  br bb3(%2
// CHECK:bb3({{.*}}):
// CHECK:  return
sil @elim_trampoline3 : $@convention(thin) (Builtin.Int1, Int64, Int64) -> Int64 {
bb0(%0 : $Builtin.Int1, %1 : $Int64, %2 : $Int64):
  cond_br %0, bb1(%1 : $Int64), bb2(%2 : $Int64)

bb1(%3 : $Int64):
  br bb3(%3 : $Int64)

bb2(%4 : $Int64):
  br bb3(%4 : $Int64)

bb3(%5 : $Int64):
  br bb4(%5 : $Int64)

bb4(%6 : $Int64):
  return %6 : $Int64
}

// Make sure the cond_br is not simplified as it would create
// a critical edge.
// CHECK-LABEL: @elim_trampoline4
// CHECK: cond_br %0, bb1, bb2
// CHECK: bb1:
// CHECK-NEXT: br bb3
// CHECK: bb2:
// CHECK: br bb3
// CHECK: bb3
// CHECK: return
// CHECK: }

sil @external_f : $@convention(thin) () -> ()

sil @elim_trampoline4 : $@convention(thin) (Builtin.Int1, Int64, Int64) -> Int64 {
bb0(%0 : $Builtin.Int1, %1 : $Int64, %2 : $Int64):
  cond_br %0, bb1, bb2

bb1:
  br bb3(%1 : $Int64)

bb2:
  br bb4(%2 : $Int64)
  
bb4(%4 : $Int64):
  %55 = function_ref @external_f : $@convention(thin) () -> ()
  apply %55() : $@convention(thin) () -> ()
  br bb5(%4: $Int64)

bb3(%5 : $Int64):
  br bb5(%5 : $Int64)

bb5(%6 : $Int64):
  return %6 : $Int64
}

// Make sure that a conditional branch to a trampoline without parameters
// gets eliminated by branching to a target of this trampoline.
// CHECK-LABEL: @elim_trampoline5
// CHECK: cond_br
// CHECK: bb3:
// CHECK: cond_br
// CHECK: bb4{{.*}}:
// Last cond_br should branch directly to the target of a trampoline
// instead of the original bb3
// CHECK: cond_br {{.*}}, bb3, bb5
// CHECK: bb5:
// CHECK-NEXT: br bb4
// CHECK: }
sil @elim_trampoline5 : $@convention(thin) (Int32) -> () {
bb0(%0 : $Int32):
  %1 = integer_literal $Builtin.Int32, 0
  %2 = struct_extract %0 : $Int32, #Int32._value
  %3 = builtin "cmp_eq_Int32"(%1 : $Builtin.Int32, %2 : $Builtin.Int32) : $Builtin.Int1
  cond_br %3, bb1, bb2(%1 : $Builtin.Int32)

bb1:
  %5 = tuple ()
  return %5 : $()

bb2(%7 : $Builtin.Int32):
  %8 = integer_literal $Builtin.Int32, 1
  %9 = integer_literal $Builtin.Int1, 0
  %10 = integer_literal $Builtin.Int32, 2
  br bb5(%1 : $Builtin.Int32)

bb3:
  br bb4(%8 : $Builtin.Int32)

bb4(%13 : $Builtin.Int32):
  %14 = builtin "cmp_eq_Int32"(%13 : $Builtin.Int32, %2 : $Builtin.Int32) : $Builtin.Int1
  cond_br %14, bb1, bb2(%13 : $Builtin.Int32)

bb5(%16 : $Builtin.Int32):
  %17 = builtin "sadd_with_overflow_Int32"(%16 : $Builtin.Int32, %8 : $Builtin.Int32, %9 : $Builtin.Int1) : $(Builtin.Int32, Builtin.Int1)
  %18 = tuple_extract %17 : $(Builtin.Int32, Builtin.Int1), 0
  %19 = builtin "cmp_eq_Int32"(%18 : $Builtin.Int32, %10 : $Builtin.Int32) : $Builtin.Int1
  cond_br %19, bb3, bb5(%18 : $Builtin.Int32)
}

// CHECK-LABEL: @elim_trampoline_loop
// Make sure we are not crashing on this one.
// CHECK: return
sil @elim_trampoline_loop : $@convention(thin) (Builtin.Int1, Int64, Int64) -> Int64 {
bb0(%0 : $Builtin.Int1, %1 : $Int64, %2 : $Int64):
  cond_br %0, bb1(%1 : $Int64), bb2(%2 : $Int64)

bb1(%3 : $Int64):
  br bb3(%3 : $Int64)

bb2(%4 : $Int64):
  br bb2(%4 : $Int64)

bb3(%5 : $Int64):
  br bb4(%5 : $Int64)

bb4(%6 : $Int64):
  return %6 : $Int64
}

// CHECK-LABEL: @elim_common_arg
// CHECK: bb3:
// CHECK-NEXT: return %1
sil @elim_common_arg : $@convention(thin) (Builtin.Int1, Int64) -> Int64 {
bb0(%0 : $Builtin.Int1, %1 : $Int64):
  %f1 = function_ref @external_f : $@convention(thin) () -> ()
  cond_br %0, bb1, bb2

bb1:
  apply %f1() : $@convention(thin) () -> ()
  br bb3(%1 : $Int64)

bb2:
  apply %f1() : $@convention(thin) () -> ()
  br bb3(%1 : $Int64)
  
bb3(%a1 : $Int64):
  return %a1 : $Int64
}

// CHECK-LABEL: @elim_diamonds
// CHECK: bb0
// CHECK-NEXT: return %1
sil @elim_diamonds : $@convention(thin) (Builtin.Int1, Int64, Int64) -> Int64 {
bb0(%0 : $Builtin.Int1, %1 : $Int64, %2 : $Int64):
  cond_br %0, bb1(%1 : $Int64), bb2(%1 : $Int64)

bb1(%3 : $Int64):
  br bb3(%3 : $Int64)

bb2(%4 : $Int64):
  br bb3(%4 : $Int64)

bb3(%5 : $Int64):
  cond_br %0, bb4(%5 : $Int64), bb5(%5 : $Int64)

bb4(%6 : $Int64):
  br bb6(%6 : $Int64)

bb5(%7 : $Int64):
  br bb6(%7 : $Int64)

bb6(%8 : $Int64):
  return %8 : $Int64
}

// CHECK-LABEL: @infinite_loop
// CHECK: bb0
// CHECK-NEXT: br bb0
sil @infinite_loop : $@convention(thin) () -> () {
bb0:
  br bb0
}

import Builtin
import Swift

// CHECK-LABEL: @dead_loop
// CHECK-NOT: br
sil @dead_loop : $@convention(thin) () -> () {
bb0:
  %0 = integer_literal $Builtin.Int1, 0           // users: %1, %4
  %2 = integer_literal $Builtin.Int1, -1          // user: %11
  cond_br %0, bb1, bb3                            // id: %4

bb1:                                              // Preds: bb0
  %5 = integer_literal $Builtin.Int32, 0           // users: %6, %7
  %6 = struct $Int32 (%5 : $Builtin.Int32)
  br bb2(%5 : $Builtin.Int32)                      // id: %7

bb2(%8 : $Builtin.Int32):                          // Preds: bb1 bb2
  %9 = integer_literal $Builtin.Int32, 1           // user: %11
  %11 = builtin "sadd_with_overflow_Int32"(%8 : $Builtin.Int32, %9 : $Builtin.Int32, %2 : $Builtin.Int1) : $(Builtin.Int32, Builtin.Int1) // users: %12, %13
  %12 = tuple_extract %11 : $(Builtin.Int32, Builtin.Int1), 0 // users: %15, %16
  %13 = tuple_extract %11 : $(Builtin.Int32, Builtin.Int1), 1 // user: %14
  cond_fail %13 : $Builtin.Int1                   // id: %14
  %15 = struct $Int32 (%12 : $Builtin.Int32)
  br bb2(%12 : $Builtin.Int32)                     // id: %16

bb3:                                              // Preds: bb0
  %17 = tuple ()                                  // user: %18
  return %17 : $()                                // id: %18
}

// We should be able to compile this down to returning the parameter
// but we're not quite there yet.
// CHECK-LABEL: @nop
sil @nop : $@convention(thin) (Bool) -> Bool {
bb0(%0 : $Bool):
  %1 = struct_extract %0 : $Bool, #Bool._value
// CHECK: cond_br %1, [[TRUE:[a-zA-Z0-9]+]], [[FALSE:[a-zA-Z0-9]+]]
  cond_br %1, bb1, bb2

// CHECK: [[TRUE]]:
bb1:
  %3 = integer_literal $Builtin.Int1, 0
  %4 = struct $Bool (%3 : $Builtin.Int1)
// CHECK: br [[RETURN:[a-zA-Z0-9]+]]
  br bb3(%4 : $Bool)

// CHECK: [[FALSE]]:
bb2:
  %6 = integer_literal $Builtin.Int1, -1          // user: %7
  %7 = struct $Bool (%6 : $Builtin.Int1)          // user: %8
// CHECK: br [[RETURN]]
  br bb3(%7 : $Bool)                              // id: %8

// CHECK: [[RETURN]]
bb3(%9 : $Bool):                                  // Preds: bb1 bb2
// CHECK-NOT: struct_extract
  %10 = struct_extract %9 : $Bool, #Bool._value    // user: %11
// CHECK: return
  cond_br %10, bb4, bb5                           // id: %11

// CHECK-NOT: bb4
bb4:                                              // Preds: bb3
  %12 = integer_literal $Builtin.Int1, 0          // user: %13
  %13 = struct $Bool (%12 : $Builtin.Int1)        // user: %14
  br bb6(%13 : $Bool)                             // id: %14

// CHECK-NOT: bb5
bb5:                                              // Preds: bb3
  %15 = integer_literal $Builtin.Int1, -1         // user: %16
  %16 = struct $Bool (%15 : $Builtin.Int1)        // user: %17
  br bb6(%16 : $Bool)                             // id: %17

bb6(%18 : $Bool):                                 // Preds: bb4 bb5
  return %18 : $Bool                              // id: %19
}

class C {
  final var value: Int32
  init(v: Int32)
}

// CHECK-LABEL: @redundant_switch_enum
sil @redundant_switch_enum : $@convention(thin) (@owned Optional<C>) -> Int32 {
bb0(%0 : $Optional<C>):
  switch_enum %0 : $Optional<C>, case #Optional.Some!enumelt.1: bb1, case #Optional.None!enumelt: bb2

// CHECK: bb1:
bb1:
  %9 = integer_literal $Builtin.Int1, -1
  %10 = struct $Bool (%9 : $Builtin.Int1)
// CHECK:  br [[DEST:[a-zA-Z0-9]+]]
  br bb3(%10 : $Bool)

// CHECK: bb2:
bb2:
  %17 = integer_literal $Builtin.Int1, 0
  %18 = struct $Bool (%17 : $Builtin.Int1)
// CHECK: br [[DEST]]
  br bb3(%18 : $Bool)

// CHECK: [[DEST]]({{.*}}):
bb3(%12 : $Bool):
  %15 = struct_extract %12 : $Bool, #Bool._value
// CHECK-NOT: cond_br
// CHECK: return
  cond_br %15, bb4, bb7

// CHECK-NOT: bb4:
bb4:
  %21 = alloc_stack $Optional<C>
  store %0 to %21#1 : $*Optional<C>
// CHECK-NOT: switch_enum
  switch_enum %0 : $Optional<C>, case #Optional.Some!enumelt.1: bb5, case #Optional.None!enumelt: bb6

bb5:
  %25 = unchecked_take_enum_data_addr %21#1 : $*Optional<C>, #Optional.Some!enumelt.1
  %26 = load %25 : $*C
  dealloc_stack %21#0 : $*@local_storage Optional<C>
  %29 = ref_element_addr %26 : $C, #C.value
  %30 = load %29 : $*Int32
  br bb8(%30 : $Int32)

bb6:
  %34 = builtin "int_trap"() : $()
  unreachable

bb7:
  %36 = integer_literal $Builtin.Int32, 0
  %37 = struct $Int32 (%36 : $Builtin.Int32)
  br bb8(%37 : $Int32)

bb8(%39 : $Int32):
  release_value %0 : $Optional<C>
  return %39 : $Int32
}

enum A {
  case B, C, D
}

// CHECK-LABEL: cannot_optimize_switch_enum
sil @cannot_optimize_switch_enum : $@convention(thin) (A) -> () {
// CHECK: bb0
bb0(%0 : $A):
// CHECK: %1 = function_ref
// CHECK-NEXT: switch_enum %0 : $A, case #A.B!enumelt: bb1, default [[BB:bb[0-9a-zA-Z]+]]
  %f1 = function_ref @external_f : $@convention(thin) () -> ()
  switch_enum %0 : $A, case #A.B!enumelt: bb1, default bb2

bb1:
  apply %f1() : $@convention(thin) () -> ()
  br bb5

// CHECK: [[BB]]
bb2:
// CHECK-NEXT: switch_enum %0
  switch_enum %0 : $A, case #A.C!enumelt: bb3, default bb4

bb3:
  apply %f1() : $@convention(thin) () -> ()
  br bb5

bb4:
  apply %f1() : $@convention(thin) () -> ()
  br bb5

bb5:
  %6 = tuple ()
  return %6 : $()
}

// CHECK-LABEL: sil @identical_switch_enum_dests : $@convention(thin) (Optional<Int32>) -> () {
// CHECK: bb0(%0 : $Optional<Int32>):
// CHECK-NEXT: tuple
// CHECK-NEXT: return
sil @identical_switch_enum_dests : $@convention(thin) (Optional<Int32>) -> () {
bb0(%0 : $Optional<Int32>):
  switch_enum %0 : $Optional<Int32>, case #Optional.None!enumelt: bb1, case #Optional.Some!enumelt.1: bb2

bb1:
  br bb3

bb2:
  br bb3

bb3:
  %r = tuple()
  return %r : $()
}

// CHECK-LABEL: sil @identical_switch_enum_addr_dests : $@convention(thin) (@in Optional<Int32>) -> () {
// CHECK: bb0(%0 : $*Optional<Int32>):
// CHECK-NEXT: tuple
// CHECK-NEXT: return
sil @identical_switch_enum_addr_dests : $@convention(thin) (@in Optional<Int32>) -> () {
bb0(%0 : $*Optional<Int32>):
  switch_enum_addr %0 : $*Optional<Int32>, case #Optional.None!enumelt: bb1, case #Optional.Some!enumelt.1: bb2

bb1:
  br bb3

bb2:
  br bb3

bb3:
  %r = tuple()
  return %r : $()
}

// CHECK-LABEL: sil @identical_switch_value_dests : $@convention(thin) (Builtin.Int32) -> () {
// CHECK: bb0(%0 : $Builtin.Int32):
// CHECK-NEXT: integer_literal
// CHECK-NEXT: integer_literal
// CHECK-NEXT: tuple
// CHECK-NEXT: return
sil @identical_switch_value_dests : $@convention(thin) (Builtin.Int32) -> () {
bb0(%0 : $Builtin.Int32):
  %1 = integer_literal $Builtin.Int32, 24
  %2 = integer_literal $Builtin.Int32, 25
  switch_value %0 : $Builtin.Int32, case %1: bb1, case %2: bb2

bb1:
  br bb3

bb2:
  br bb3

bb3:
  %r = tuple()
  return %r : $()
}

// CHECK-LABEL: sil @fold_switch_value : $@convention(thin) () -> Int32 {
// CHECK: bb0:
// CHECK-NOT: bb1
// CHECK: integer_literal $Builtin.Int32, 100
// CHECK-NEXT: struct
// CHECK-NEXT: return
sil @fold_switch_value : $@convention(thin) () -> Int32 {
bb0:
  %1 = integer_literal $Builtin.Int32, 24
  %2 = integer_literal $Builtin.Int32, 25
  switch_value %1 : $Builtin.Int32, case %1: bb1, case %2: bb2

bb1:
  %3 = integer_literal $Builtin.Int32, 100
  br bb3(%3 : $Builtin.Int32)

bb2:
  %4 = integer_literal $Builtin.Int32, 200
  br bb3(%4 : $Builtin.Int32)

bb3(%5 : $Builtin.Int32):
  %r = struct $Int32 (%5 : $Builtin.Int32)
  return %r : $Int32
}


// CHECK-LABEL: @dominator_based_simplify_condbr
// CHECK:  integer_literal $Builtin.Int64, 1
// CHECK-NOT:  integer_literal $Builtin.Int64, 2
// CHECK-NOT:  integer_literal $Builtin.Int64, 3
// CHECK:  integer_literal $Builtin.Int64, 4
// CHECK: return
sil @dominator_based_simplify_condbr : $@convention(thin) (Builtin.Int1) -> Int64 {
bb0(%0 : $Builtin.Int1):
  %l1 = integer_literal $Builtin.Int1, -1
  cond_br %0, bb1, bb4

bb1:
  cond_br %0, bb2, bb3

bb2:
  %1 = integer_literal $Builtin.Int64, 1
  br bb7(%1 : $Builtin.Int64)

bb3:
  %2 = integer_literal $Builtin.Int64, 2
  br bb7(%2 : $Builtin.Int64)

bb4:
  // expect-intrinsics should be transparent for checking the condition.
  %x1 = builtin "int_expect_Int1"(%0 : $Builtin.Int1, %l1 : $Builtin.Int1) : $Builtin.Int1
  cond_br %x1, bb5, bb6

bb5:
  %3 = integer_literal $Builtin.Int64, 3
  br bb7(%3 : $Builtin.Int64)

bb6:
  %4 = integer_literal $Builtin.Int64, 4
  br bb7(%4 : $Builtin.Int64)

bb7(%6 : $Builtin.Int64):
  %7 = struct $Int64 (%6 : $Builtin.Int64)
  return %7 : $Int64
}

// CHECK-LABEL: @dominator_based_simplify_condbr_with_inverts
// CHECK-NOT:  integer_literal $Builtin.Int64, 1
// CHECK: [[I2:%[0-9]+]] = integer_literal $Builtin.Int64, 2
// CHECK: br bb3([[I2]] : $Builtin.Int64)
// CHECK-NOT:  integer_literal $Builtin.Int64, 3
// CHECK: [[I4:%[0-9]+]] = integer_literal $Builtin.Int64, 4
// CHECK: br bb3([[I4]] : $Builtin.Int64)
// CHECK: bb3([[R:%[0-9]+]] : $Builtin.Int64):
// CHECK-NEXT: return [[R]]
sil @dominator_based_simplify_condbr_with_inverts : $@convention(thin) (Builtin.Int1) -> Builtin.Int64 {
bb0(%0 : $Builtin.Int1):
  %l1 = integer_literal $Builtin.Int1, -1
  %x1 = builtin "xor_Int1"(%0 : $Builtin.Int1, %l1 : $Builtin.Int1) : $Builtin.Int1
  cond_br %x1, bb1, bb4

bb1:
  cond_br %0, bb2, bb3

bb2:
  %1 = integer_literal $Builtin.Int64, 1
  br bb7(%1 : $Builtin.Int64)

bb3:
  %2 = integer_literal $Builtin.Int64, 2
  br bb7(%2 : $Builtin.Int64)

bb4:
  // expect-intrinsics should be transparent for checking the condition.
  %x2 = builtin "int_expect_Int1"(%0 : $Builtin.Int1, %l1 : $Builtin.Int1) : $Builtin.Int1
  %x3 = builtin "xor_Int1"(%0 : $Builtin.Int1, %l1 : $Builtin.Int1) : $Builtin.Int1
  cond_br %x3, bb5, bb6

bb5:
  %3 = integer_literal $Builtin.Int64, 3
  br bb7(%3 : $Builtin.Int64)

bb6:
  %4 = integer_literal $Builtin.Int64, 4
  br bb7(%4 : $Builtin.Int64)

bb7(%6 : $Builtin.Int64):
  return %6 : $Builtin.Int64
}

// CHECK-LABEL: @switch_enum_dominates_switch_enum_arg
// CHECK:      bb0(%0 : $Optional<Builtin.Int32>):
// CHECK-NEXT:   switch_enum %0 {{.*}} case #Optional.Some!enumelt.1: bb2
// CHECK:      bb2:
// CHECK-NEXT:   [[D:%[0-9]+]] = unchecked_enum_data %0
// CHECK-NEXT:   br bb3([[D]] : $Builtin.Int32)
// CHECK:      bb3([[R:%[0-9]+]] : $Builtin.Int32):
// CHECK-NEXT:   return [[R]]
sil @switch_enum_dominates_switch_enum_arg : $@convention(thin) (Optional<Builtin.Int32>) -> Builtin.Int32 {
bb0(%0 : $Optional<Builtin.Int32>):
  switch_enum %0 : $Optional<Builtin.Int32>, case #Optional.None!enumelt: bb1, case #Optional.Some!enumelt.1: bb2

bb1:
  %i1 = integer_literal $Builtin.Int32, 1
  br bb5(%i1 : $Builtin.Int32)

bb2:
  switch_enum %0 : $Optional<Builtin.Int32>, case #Optional.None!enumelt: bb3, case #Optional.Some!enumelt.1: bb4

bb3:
  %i2 = integer_literal $Builtin.Int32, 2
  br bb5(%i2 : $Builtin.Int32)

bb4(%e : $Builtin.Int32):
  br bb5(%e : $Builtin.Int32)

bb5(%r : $Builtin.Int32):
  return %r : $Builtin.Int32
}

// CHECK-LABEL: @switch_enum_dominates_switch_enum_arg_reuse
// CHECK:      bb0(%0 : $Optional<Builtin.Int32>):
// CHECK-NEXT:   switch_enum %0 {{.*}} case #Optional.Some!enumelt.1: bb2
// CHECK:      bb2({{.*}} : $Builtin.Int32):
// CHECK-NEXT:   [[A:%[0-9]+]] = unchecked_enum_data %0
// CHECK-NEXT:   br bb3([[A]] : $Builtin.Int32)
// CHECK:      bb3([[R:%[0-9]+]] : $Builtin.Int32):
// CHECK-NEXT:   return [[R]]
sil @switch_enum_dominates_switch_enum_arg_reuse : $@convention(thin) (Optional<Builtin.Int32>) -> Builtin.Int32 {
bb0(%0 : $Optional<Builtin.Int32>):
  switch_enum %0 : $Optional<Builtin.Int32>, case #Optional.None!enumelt: bb1, case #Optional.Some!enumelt.1: bb2

bb1:
  %i1 = integer_literal $Builtin.Int32, 1
  br bb5(%i1 : $Builtin.Int32)

bb2(%d : $Builtin.Int32):
  switch_enum %0 : $Optional<Builtin.Int32>, case #Optional.None!enumelt: bb3, case #Optional.Some!enumelt.1: bb4

bb3:
  %i2 = integer_literal $Builtin.Int32, 2
  br bb5(%i2 : $Builtin.Int32)

bb4(%e : $Builtin.Int32):
  br bb5(%e : $Builtin.Int32)

bb5(%r : $Builtin.Int32):
  return %r : $Builtin.Int32
}

// CHECK-LABEL: sil @simplify_loop_header
// CHECK: bb1(
// CHECK:  cond_br {{.*}}, bb2, bb3
// CHECK: bb2:
// CHECK:  return
// CHECK: bb3:
// CHECK:  enum $Optional<Int32>, #Optional.Some
// CHECK:  br bb1(

sil @simplify_loop_header : $@convention(thin) () -> () {
bb0:
  %0 = integer_literal $Builtin.Int32, 0
  %1 = integer_literal $Builtin.Int32, 1000
  br bb1(%0 : $Builtin.Int32)

bb1(%3 : $Builtin.Int32):
  %4 = struct $Int32 (%3 : $Builtin.Int32)
  %6 = builtin "cmp_eq_Int32"(%3 : $Builtin.Int32, %1 : $Builtin.Int32) : $Builtin.Int1
  cond_br %6, bb2, bb3

bb2:
  %8 = enum $Optional<Int32>, #Optional.None!enumelt
  br bb4(%3 : $Builtin.Int32, %8 : $Optional<Int32>)

bb3:
  %10 = integer_literal $Builtin.Int32, 1
  %12 = integer_literal $Builtin.Int1, -1
  %13 = builtin "sadd_with_overflow_Int32"(%3 : $Builtin.Int32, %10 : $Builtin.Int32, %12 : $Builtin.Int1) : $(Builtin.Int32, Builtin.Int1)
  %14 = tuple_extract %13 : $(Builtin.Int32, Builtin.Int1), 0
  %15 = tuple_extract %13 : $(Builtin.Int32, Builtin.Int1), 1
  cond_fail %15 : $Builtin.Int1
  %17 = enum $Optional<Int32>, #Optional.Some!enumelt.1, %4 : $Int32
  br bb4(%14 : $Builtin.Int32, %17 : $Optional<Int32>)

bb4(%19 : $Builtin.Int32, %20 : $Optional<Int32>):
  switch_enum %20 : $Optional<Int32>, case #Optional.Some!enumelt.1: bb5, case #Optional.None!enumelt: bb6

bb5:
  // This could be a use like we generate for a loop with an induction
  // variable use like in:
  //  for i in 1..10 { a[i] = i }
  %9 = unchecked_enum_data %20 : $Optional<Int32>, #Optional.Some!enumelt.1
  br bb1(%19 : $Builtin.Int32)

bb6:
  %23 = tuple ()
  return %23 : $()
}

class Base {
  @inline(never) func inner()
  func middle()
  func outer()
}

class Derived : Base {
  override func inner()
  @inline(never) final override func middle()
}

class Final : Derived {
}

sil @_TFC3ccb4Base5innerfS0_FT_T_ : $@convention(method) (@guaranteed Base) -> ()
sil @_TFC3ccb4Base6middlefS0_FT_T_ : $@convention(method) (@guaranteed Base) -> ()

// CHECK-LABEL: sil @redundant_checked_cast_br
sil @redundant_checked_cast_br : $@convention(method) (@guaranteed Base) -> () {
bb0(%0 : $Base):
// CHECK: [[METHOD:%.*]] = class_method %0 : $Base, #Base.middle!1 : (Base) -> () -> () , $@convention(method) (@guaranteed Base) -> ()
  %1 = class_method %0 : $Base, #Base.middle!1 : Base -> () -> () , $@convention(method) (@guaranteed Base) -> ()
// CHECK: checked_cast_br [exact] %0 : $Base to $Base, [[SUCCESS:bb[0-9]+]], [[FAIL:bb[0-9]+]]
  checked_cast_br [exact] %0 : $Base to $Base, bb2, bb7

// CHECK: bb1
bb1:
  %3 = tuple ()
  return %3 : $()

bb2(%5 : $Base):
// CHECK: [[SUCCESS]]
  %7 = class_method %0 : $Base, #Base.inner!1 : Base -> () -> () , $@convention(method) (@guaranteed Base) -> ()
// CHECK-NOT: checked_cast_br
  checked_cast_br [exact] %0 : $Base to $Base, bb3, bb5
// CHECK: [[INNER:%.*]] = function_ref @_TFC3ccb4Base5innerfS0_FT_T_ : $@convention(method) (@guaranteed Base) -> ()
// CHECK: apply [[INNER]]
// CHECK: br bb1

bb3(%9 : $Base):
// CHECK: [[FAIL]]
// CHECK-NOT: function-ref
// CHECK: apply [[METHOD]]

  %10 = function_ref @_TFC3ccb4Base5innerfS0_FT_T_ : $@convention(method) (@guaranteed Base) -> ()
  %11 = apply %10(%0) : $@convention(method) (@guaranteed Base) -> ()
  br bb4

bb4:
  %13 = tuple ()
  br bb6(%13 : $())

bb5:
  %15 = apply %7(%0) : $@convention(method) (@guaranteed Base) -> ()
  br bb4

bb6(%17 : $()):
  br bb1

bb7:
  %19 = apply %1(%0) : $@convention(method) (@guaranteed Base) -> ()
  br bb1
}


// CHECK-LABEL: sil @not_redundant_checked_cast_br : $@convention(method) (@guaranteed Base) -> () {
sil @not_redundant_checked_cast_br : $@convention(method) (@guaranteed Base) -> () {
bb0(%0 : $Base):
// CHECK: [[METHOD:%.*]] = class_method %0 : $Base, #Base.middle!1 : (Base) -> () -> () , $@convention(method) (@guaranteed Base) -> ()
  %1 = class_method %0 : $Base, #Base.middle!1 : Base -> () -> () , $@convention(method) (@guaranteed Base) -> ()
// CHECK: checked_cast_br [exact] %0 : $Base to $Base, [[SUCCESS:bb[0-9]+]], [[FAIL:bb[0-9]+]]
  checked_cast_br [exact] %0 : $Base to $Base, bb2, bb7

bb1:
  %3 = tuple ()
  return %3 : $()

bb2(%5 : $Base):
// CHECK: [[SUCCESS]]
// CHECK: [[METHOD2:%.*]] = class_method %0 : $Base, #Base.inner!1 : (Base) -> () -> () , $@convention(method) (@guaranteed Base) -> ()
  %7 = class_method %0 : $Base, #Base.inner!1 : Base -> () -> () , $@convention(method) (@guaranteed Base) -> ()
  %8 = apply %7(%0) : $@convention(method) (@guaranteed Base) -> ()
  br bb4

bb3(%9 : $Derived):
  %10 = function_ref @_TFC3ccb4Base5innerfS0_FT_T_ : $@convention(method) (@guaranteed Base) -> ()
  %11 = apply %10(%0) : $@convention(method) (@guaranteed Base) -> ()
  br bb4

bb4:
  %13 = tuple ()
  br bb6(%13 : $())

bb5:
  %14 = class_method %0 : $Base, #Base.inner!1 : (Base) -> () -> () , $@convention(method) (@guaranteed Base) -> ()
  %15 = apply %14(%0) : $@convention(method) (@guaranteed Base) -> ()
  br bb4

bb6(%17 : $()):
  br bb1

// CHECK: bb4:
// CHECK: tuple ()
// CHECK: return

bb7:
// CHECK: checked_cast_br [exact] %0 : $Base to $Derived
  checked_cast_br [exact] %0 : $Base to $Derived, bb3, bb5
}

// CHECK-LABEL: sil @failing_checked_cast_br
sil @failing_checked_cast_br : $@convention(method) (@guaranteed Base) -> () {
bb0(%0 : $Base):
// CHECK: [[METHOD:%.*]] = class_method %0 : $Base, #Base.middle!1 : (Base) -> () -> () , $@convention(method) (@guaranteed Base) -> ()
  %1 = class_method %0 : $Base, #Base.middle!1 : Base -> () -> () , $@convention(method) (@guaranteed Base) -> ()
// CHECK: checked_cast_br [exact] %0 : $Base to $Base, [[SUCCESS:bb[0-9]+]], [[FAIL:bb[0-9]+]]
  checked_cast_br [exact] %0 : $Base to $Base, bb2, bb7

// CHECK-LABEL: bb1
bb1:
  %3 = tuple ()
  return %3 : $()

bb2(%5 : $Base):
// CHECK: [[SUCCESS]]
// CHECK: [[METHOD2:%.*]] = class_method %0 : $Base, #Base.inner!1 : (Base) -> () -> () , $@convention(method) (@guaranteed Base) -> ()
  %7 = class_method %0 : $Base, #Base.inner!1 : Base -> () -> () , $@convention(method) (@guaranteed Base) -> ()
// CHECK-NOT: checked_cast_br [exact] %0 : $Base to $Derived
// CHECK: apply [[METHOD2]]
// Check that checked_cast_br [exact] was replaced by a branch to the failure BB of the checked_cast_br.
// This is because bb2 is reached via the success branch of the checked_cast_br [exact] from bb0.
// It means that the exact dynamic type of %0 is $Base. Thus it cannot be $Derived.
// CHECK: br bb1
  checked_cast_br [exact] %5 : $Base to $Derived, bb3, bb5

bb3(%9 : $Derived):
  %10 = function_ref @_TFC3ccb4Base5innerfS0_FT_T_ : $@convention(method) (@guaranteed Base) -> ()
  %11 = apply %10(%0) : $@convention(method) (@guaranteed Base) -> ()
  br bb4

bb4:
  %13 = tuple ()
  br bb6(%13 : $())

bb5:
  %15 = apply %7(%0) : $@convention(method) (@guaranteed Base) -> ()
  br bb4

bb6(%17 : $()):
  br bb1

bb7:
  %19 = apply %1(%0) : $@convention(method) (@guaranteed Base) -> ()
  br bb1
}


// CHECK-LABEL: @jumpthread_switch_enum
// CHECK-NOT: switch_enum
// CHECK: return

sil @jumpthread_switch_enum : $@convention(thin) (Int32) -> Int32 {
bb0(%0 : $Int32):
  %1 = integer_literal $Builtin.Int32, 0
  %2 = integer_literal $Builtin.Int32, 1
  %3 = struct_extract %0 : $Int32, #Int32._value
  %5 = integer_literal $Builtin.Int1, -1
  %6 = builtin "sadd_with_overflow_Int32"(%3 : $Builtin.Int32, %2 : $Builtin.Int32, %5 : $Builtin.Int1) : $(Builtin.Int32, Builtin.Int1)
  %7 = tuple_extract %6 : $(Builtin.Int32, Builtin.Int1), 0
  %8 = tuple_extract %6 : $(Builtin.Int32, Builtin.Int1), 1
  cond_fail %8 : $Builtin.Int1
  %11 = builtin "cmp_eq_Int32"(%2 : $Builtin.Int32, %7 : $Builtin.Int32) : $Builtin.Int1
  cond_br %11, bb8(%1 : $Builtin.Int32), bb2

bb2:
  %14 = integer_literal $Builtin.Int32, 2
  %15 = struct $Int32 (%2 : $Builtin.Int32)
  %16 = enum $Optional<Int32>, #Optional.Some!enumelt.1, %15 : $Int32
  br bb3(%1 : $Builtin.Int32, %14 : $Builtin.Int32, %16 : $Optional<Int32>)

bb3(%18 : $Builtin.Int32, %19 : $Builtin.Int32, %20 : $Optional<Int32>):
  switch_enum %20 : $Optional<Int32>, case #Optional.Some!enumelt.1: bb4, case #Optional.None!enumelt: bb5

bb4:
  %22 = unchecked_enum_data %20 : $Optional<Int32>, #Optional.Some!enumelt.1
  %23 = struct_extract %22 : $Int32, #Int32._value
  %24 = builtin "sadd_with_overflow_Int32"(%18 : $Builtin.Int32, %23 : $Builtin.Int32, %5 : $Builtin.Int1) : $(Builtin.Int32, Builtin.Int1)
  %25 = tuple_extract %24 : $(Builtin.Int32, Builtin.Int1), 0
  %26 = tuple_extract %24 : $(Builtin.Int32, Builtin.Int1), 1
  cond_fail %26 : $Builtin.Int1
  %28 = struct $Int32 (%19 : $Builtin.Int32)
  %29 = builtin "cmp_eq_Int32"(%19 : $Builtin.Int32, %7 : $Builtin.Int32) : $Builtin.Int1
  cond_br %29, bb6, bb7

bb5:
  cond_fail %5 : $Builtin.Int1
  unreachable

bb6:
  br bb8(%25 : $Builtin.Int32)

bb7:
  %34 = builtin "sadd_with_overflow_Int32"(%19 : $Builtin.Int32, %2 : $Builtin.Int32, %5 : $Builtin.Int1) : $(Builtin.Int32, Builtin.Int1)
  %35 = tuple_extract %34 : $(Builtin.Int32, Builtin.Int1), 0
  %36 = tuple_extract %34 : $(Builtin.Int32, Builtin.Int1), 1
  cond_fail %36 : $Builtin.Int1
  %38 = enum $Optional<Int32>, #Optional.Some!enumelt.1, %28 : $Int32
  br bb3(%25 : $Builtin.Int32, %35 : $Builtin.Int32, %38 : $Optional<Int32>)

bb8(%40 : $Builtin.Int32):
  %41 = struct $Int32 (%40 : $Builtin.Int32)
  return %41 : $Int32
}

// CHECK-LABEL: @jumpthread_switch_enum2
// CHECK-NOT: switch_enum
// CHECK: return

sil @jumpthread_switch_enum2 : $@convention(thin) (Int32) -> Int32 {
bb0(%0 : $Int32):
  %1 = integer_literal $Builtin.Int32, 0
  %3 = enum $Optional<Int32>, #Optional.Some!enumelt.1, %0 : $Int32
  %4 = enum $Optional<Int32>, #Optional.None!enumelt
  br bb1(%1 : $Builtin.Int32, %3 : $Optional<Int32>)

bb1(%6 : $Builtin.Int32, %7 : $Optional<Int32>):
  switch_enum %7 : $Optional<Int32>, case #Optional.Some!enumelt.1: bb2, case #Optional.None!enumelt: bb3

bb2:
  %9 = unchecked_enum_data %7 : $Optional<Int32>, #Optional.Some!enumelt.1
  %10 = struct_extract %9 : $Int32, #Int32._value
  %11 = integer_literal $Builtin.Int1, 0
  %12 = builtin "sadd_with_overflow_Int32"(%6 : $Builtin.Int32, %10 : $Builtin.Int32, %11 : $Builtin.Int1) : $(Builtin.Int32, Builtin.Int1)
  %13 = tuple_extract %12 : $(Builtin.Int32, Builtin.Int1), 0
  br bb1(%13 : $Builtin.Int32, %4 : $Optional<Int32>)

bb3:
  %17 = struct $Int32 (%6 : $Builtin.Int32)
  return %17 : $Int32
}

/// Don't jumpthread blocks that contain objc method instructions. We don't
/// support building phis with objc method values.

class Bar {
  init()
  @objc func foo()
}


// CHECK-LABEL: @dont_jumpthread_switch_enum
// CHECK: class_method
// CHECK: switch_enum
// CHECK: return

sil @dont_jumpthread_switch_enum : $@convention(thin) (Int32) -> Int32 {
bb0(%0 : $Int32):
  %100 = alloc_ref $Bar
  %1 = integer_literal $Builtin.Int32, 0
  %2 = integer_literal $Builtin.Int32, 1
  %3 = struct_extract %0 : $Int32, #Int32._value
  %5 = integer_literal $Builtin.Int1, -1
  %6 = builtin "sadd_with_overflow_Int32"(%3 : $Builtin.Int32, %2 : $Builtin.Int32, %5 : $Builtin.Int1) : $(Builtin.Int32, Builtin.Int1)
  %7 = tuple_extract %6 : $(Builtin.Int32, Builtin.Int1), 0
  %8 = tuple_extract %6 : $(Builtin.Int32, Builtin.Int1), 1
  cond_fail %8 : $Builtin.Int1
  %11 = builtin "cmp_eq_Int32"(%2 : $Builtin.Int32, %7 : $Builtin.Int32) : $Builtin.Int1
  cond_br %11, bb8(%1 : $Builtin.Int32), bb2

bb2:
  %14 = integer_literal $Builtin.Int32, 2
  %15 = struct $Int32 (%2 : $Builtin.Int32)
  %16 = enum $Optional<Int32>, #Optional.Some!enumelt.1, %15 : $Int32
  br bb3(%1 : $Builtin.Int32, %14 : $Builtin.Int32, %16 : $Optional<Int32>)

bb3(%18 : $Builtin.Int32, %19 : $Builtin.Int32, %20 : $Optional<Int32>):
  %101 = class_method [volatile] %100 : $Bar, #Bar.foo!1.foreign : Bar -> () -> () , $@convention(objc_method) (Bar) -> ()
  switch_enum %20 : $Optional<Int32>, case #Optional.Some!enumelt.1: bb4, case #Optional.None!enumelt: bb5

bb4:
  %102 = apply %101(%100) : $@convention(objc_method) (Bar) -> ()
  %22 = unchecked_enum_data %20 : $Optional<Int32>, #Optional.Some!enumelt.1
  %23 = struct_extract %22 : $Int32, #Int32._value
  %24 = builtin "sadd_with_overflow_Int32"(%18 : $Builtin.Int32, %23 : $Builtin.Int32, %5 : $Builtin.Int1) : $(Builtin.Int32, Builtin.Int1)
  %25 = tuple_extract %24 : $(Builtin.Int32, Builtin.Int1), 0
  %26 = tuple_extract %24 : $(Builtin.Int32, Builtin.Int1), 1
  cond_fail %26 : $Builtin.Int1
  %28 = struct $Int32 (%19 : $Builtin.Int32)
  %29 = builtin "cmp_eq_Int32"(%19 : $Builtin.Int32, %7 : $Builtin.Int32) : $Builtin.Int1
  cond_br %29, bb6, bb7

bb5:
  cond_fail %5 : $Builtin.Int1
  unreachable

bb6:
  br bb8(%25 : $Builtin.Int32)

bb7:
  %34 = builtin "sadd_with_overflow_Int32"(%19 : $Builtin.Int32, %2 : $Builtin.Int32, %5 : $Builtin.Int1) : $(Builtin.Int32, Builtin.Int1)
  %35 = tuple_extract %34 : $(Builtin.Int32, Builtin.Int1), 0
  %36 = tuple_extract %34 : $(Builtin.Int32, Builtin.Int1), 1
  cond_fail %36 : $Builtin.Int1
  %38 = enum $Optional<Int32>, #Optional.Some!enumelt.1, %28 : $Int32
  br bb3(%25 : $Builtin.Int32, %35 : $Builtin.Int32, %38 : $Optional<Int32>)

bb8(%40 : $Builtin.Int32):
  %41 = struct $Int32 (%40 : $Builtin.Int32)
  return %41 : $Int32
}

enum OneCase {
  case First
}

enum TwoCase {
  case First
  case Second
}

enum ThreeCase {
  case First
  case Second
  case Third
}

sil @unknown : $@convention(thin) () -> ()
sil @int1_user : $@convention(thin) (Builtin.Int1) -> ()

// CHECK-LABEL: sil @select_enum_case_canonicalization : $@convention(thin) (OneCase, TwoCase, TwoCase, ThreeCase, ThreeCase, ThreeCase) -> () {
// CHECK: bb0([[ONE_1:%.*]] : $OneCase, [[TWO_1:%.*]] : $TwoCase, [[TWO_2:%.*]] : $TwoCase, [[THREE_1:%.*]] : $ThreeCase, [[THREE_2:%.*]] : $ThreeCase, [[THREE_3:%.*]] : $ThreeCase):
// CHECK: [[TAG1:%.*]] = select_enum [[ONE_1]] : $OneCase, case #OneCase.First!enumelt: [[TRUE:%[0-9]+]]
// CHECK: [[TAG2:%.*]] = select_enum [[TWO_1]] : $TwoCase, case #TwoCase.First!enumelt: [[TRUE:%[0-9]+]]
// CHECK: [[TAG3:%.*]] = select_enum [[TWO_2]] : $TwoCase, case #TwoCase.First!enumelt: [[TRUE:%[0-9]+]]
// CHECK: [[TAG3_OLD:%.*]] = select_enum [[TWO_2]] : $TwoCase, case #TwoCase.Second!enumelt: [[TRUE:%[0-9]+]]
// CHECK: [[TAG4:%.*]] = select_enum [[THREE_1]] : $ThreeCase, case #ThreeCase.First!enumelt: [[TRUE:%[0-9]+]]
// CHECK: [[TAG5:%.*]] = select_enum [[THREE_2]] : $ThreeCase, case #ThreeCase.Second!enumelt: [[TRUE:%[0-9]+]]
// CHECK: [[TAG6:%.*]] = select_enum [[THREE_3]] : $ThreeCase, case #ThreeCase.Third!enumelt: [[TRUE:%[0-9]+]]
// CHECK: cond_br [[TAG1]], bb1, bb6
// CHECK: cond_br [[TAG2]], bb2, bb3
// CHECK: [[INT1_USER_FUN:%.*]] = function_ref @int1_user : $@convention(thin) (Builtin.Int1) -> ()
// CHECK: apply [[INT1_USER_FUN]]([[TAG3_OLD]])
// CHECK: cond_br [[TAG3]], bb5, bb4
// CHECK: cond_br [[TAG4]], bb7, bb8
// CHECK: cond_br [[TAG5]], bb9, bb10
// CHECK: cond_br [[TAG6]], bb11, bb12
sil @select_enum_case_canonicalization : $@convention(thin) (OneCase, TwoCase, TwoCase, ThreeCase, ThreeCase, ThreeCase) -> () {
bb0(%0 : $OneCase, %1 : $TwoCase, %2 : $TwoCase, %3 : $ThreeCase, %4 : $ThreeCase, %5 : $ThreeCase):
  %t = integer_literal $Builtin.Int1, 1
  %f = integer_literal $Builtin.Int1, 0
  %6 = select_enum %0 : $OneCase, case #OneCase.First!enumelt: %t, default %f : $Builtin.Int1
  %7 = select_enum %1 : $TwoCase, case #TwoCase.First!enumelt: %t, default %f : $Builtin.Int1
  %8 = select_enum %2 : $TwoCase, case #TwoCase.Second!enumelt: %t, default %f : $Builtin.Int1
  %9 = select_enum %3 : $ThreeCase, case #ThreeCase.First!enumelt: %t, default %f : $Builtin.Int1
  %10 = select_enum %4 : $ThreeCase, case #ThreeCase.Second!enumelt: %t, default %f : $Builtin.Int1
  %11 = select_enum %5 : $ThreeCase, case #ThreeCase.Third!enumelt: %t, default %f : $Builtin.Int1
  %12 = function_ref @unknown : $@convention(thin) () -> ()
  cond_br %6, bb1a, bb1b

bb1a:
  apply %12() : $@convention(thin) () -> ()
  cond_br %7, bb2a, bb3a

bb2a:
  apply %12() : $@convention(thin) () -> ()
  %13 = function_ref @int1_user : $@convention(thin) (Builtin.Int1) -> ()
  apply %13(%8) : $@convention(thin) (Builtin.Int1) -> ()
  cond_br %8, bb4a, bb5a

bb3a:
  apply %12() : $@convention(thin) () -> ()
  br exit

bb4a:
  apply %12() : $@convention(thin) () -> ()
  br exit

bb5a:
  apply %12() : $@convention(thin) () -> ()
  br exit

bb1b:
  apply %12() : $@convention(thin) () -> ()
  cond_br %9, bb2b, bb3b

bb2b:
  apply %12() : $@convention(thin) () -> ()
  cond_br %10, bb4b, bb5b

bb3b:
  apply %12() : $@convention(thin) () -> ()
  cond_br %11, bb6b, bb7b

bb4b:
  apply %12() : $@convention(thin) () -> ()
  br exit

bb5b:
  apply %12() : $@convention(thin) () -> ()
  br exit

bb6b:
  apply %12() : $@convention(thin) () -> ()
  br exit

bb7b:
  apply %12() : $@convention(thin) () -> ()
  br exit

exit:
  apply %12() : $@convention(thin) () -> ()
  %9999 = tuple()
  return %9999 : $()
}

enum IntEnum : Int32 {
  case E0
  case E1
  case E2
}

// CHECK-LABEL: sil @create_select_value : $@convention(thin) (Builtin.Int32) -> Optional<IntEnum> {
// CHECK-DAG: [[X2:%[0-9]+]] = integer_literal $Builtin.Int32, 0
// CHECK-DAG: [[X5:%[0-9]+]] = enum $Optional<IntEnum>, #Optional.None!enumelt
// CHECK-DAG: [[X6:%[0-9]+]] = integer_literal $Builtin.Int32, 2
// CHECK-DAG: [[X7:%[0-9]+]] = enum $IntEnum, #IntEnum.E2!enumelt
// CHECK-DAG: [[X8:%[0-9]+]] = enum $Optional<IntEnum>, #Optional.Some!enumelt.1, [[X7]] : $IntEnum
// CHECK-DAG: [[X9:%[0-9]+]] = integer_literal $Builtin.Int32, 1
// CHECK-DAG: [[X10:%[0-9]+]] = enum $IntEnum, #IntEnum.E1!enumelt
// CHECK-DAG: [[X11:%[0-9]+]] = enum $Optional<IntEnum>, #Optional.Some!enumelt.1, [[X10]] : $IntEnum
// CHECK-DAG: [[X12:%[0-9]+]] = enum $IntEnum, #IntEnum.E0!enumelt
// CHECK-DAG: [[X13:%[0-9]+]] = enum $Optional<IntEnum>, #Optional.Some!enumelt.1, [[X12]] : $IntEnum
// CHECK-DAG: [[X14:%[0-9]+]] = select_value %0 : $Builtin.Int32, case [[X6]]: [[X8]], case [[X9]]: [[X11]], case [[X2]]: [[X13]], default [[X5]] : $Optional<IntEnum> 
// CHECK-DAG: return [[X14]] : $Optional<IntEnum>
sil @create_select_value : $@convention(thin) (Builtin.Int32) -> Optional<IntEnum> {
bb0(%0 : $Builtin.Int32):
  %2 = integer_literal $Builtin.Int32, 0
  %4 = builtin "cmp_eq_Int32"(%2 : $Builtin.Int32, %0 : $Builtin.Int32) : $Builtin.Int1
  cond_br %4, bb1, bb2

bb1:
  %6 = enum $IntEnum, #IntEnum.E0!enumelt
  %7 = enum $Optional<IntEnum>, #Optional.Some!enumelt.1, %6 : $IntEnum
  br bb7(%7 : $Optional<IntEnum>)

bb2:
  %9 = integer_literal $Builtin.Int32, 1
  %10 = builtin "cmp_eq_Int32"(%9 : $Builtin.Int32, %0 : $Builtin.Int32) : $Builtin.Int1
  cond_br %10, bb3, bb4

bb3:
  %12 = enum $IntEnum, #IntEnum.E1!enumelt
  %13 = enum $Optional<IntEnum>, #Optional.Some!enumelt.1, %12 : $IntEnum
  br bb7(%13 : $Optional<IntEnum>)

bb4:
  %15 = integer_literal $Builtin.Int32, 2
  %16 = builtin "cmp_eq_Int32"(%15 : $Builtin.Int32, %0 : $Builtin.Int32) : $Builtin.Int1
  cond_br %16, bb5, bb6

bb5:
  %18 = enum $IntEnum, #IntEnum.E2!enumelt
  %19 = enum $Optional<IntEnum>, #Optional.Some!enumelt.1, %18 : $IntEnum
  br bb7(%19 : $Optional<IntEnum>)

bb6:
  %21 = enum $Optional<IntEnum>, #Optional.None!enumelt
  br bb7(%21 : $Optional<IntEnum>)

bb7(%23 : $Optional<IntEnum>):
  return %23 : $Optional<IntEnum>
}


class B {}
class E : B {}

// CHECK-LABEL: sil @checked_cast_anyobject_metatypeinst_to_class
// CHECK: bb0
// CHECK-NOT: checked_cast
// CHECK-NOT: bb1
// CHECK: [[RET:%.*]] = tuple ()
// CHECK: return [[RET]] : $()

sil @checked_cast_anyobject_metatypeinst_to_class : $@convention(thin)() -> () {
bb0:
  %0 = metatype $@thick AnyObject.Protocol
  checked_cast_br %0 : $@thick AnyObject.Protocol to $@thick B.Type, bb1, bb2

bb1(%3 : $@thick B.Type):
  br bb3
bb2:
  br bb3

bb3:
 %2 = tuple()
 return %2 : $()
}


// CHECK-LABEL: sil @remove_cond_fail_trueblock
// CHECK: bb0([[COND:%.*]] :
// CHECK-NOT: bb
// CHECK: cond_fail [[COND]]
// CHECK-NOT: bb
// CHECK: return
sil @remove_cond_fail_trueblock : $@convention(thin)(Builtin.Int1) -> () {
bb0(%0 : $Builtin.Int1):
  cond_br %0, bb1, bb2
bb1:
  %1 = integer_literal $Builtin.Int1, -1
  cond_fail %1 : $Builtin.Int1
  unreachable
bb2:
  %2 = tuple()
  return %2 : $()
}

// CHECK-LABEL: sil @remove_cond_fail_falseblock
// CHECK: bb0([[COND:%.*]] :
// CHECK-NOT: bb
// CHECK: [[TRUE:%.*]] = integer_literal $Builtin.Int1, -1
// CHECK-NOT: bb
// CHECK: [[NOTCOND:%.*]] = builtin "xor_Int1"([[COND]]{{.*}}, [[TRUE]]
// CHECK: cond_fail [[NOTCOND]]
// CHECK-NOT: bb
// CHECK: return
sil @remove_cond_fail_falseblock : $@convention(thin)(Builtin.Int1) -> () {
bb0(%0 : $Builtin.Int1):
  cond_br %0, bb2, bb1

bb1:
  %1 = integer_literal $Builtin.Int1, -1
  cond_fail %1 : $Builtin.Int1
  unreachable

bb2:
  %2 = tuple()
  return %2 : $()
}

// CHECK-LABEL: sil @dont_remove_cond_fail_wrong_const
// CHECK:      bb0(%0 : $Builtin.Int1):
// CHECK-NEXT:   cond_br %0, bb1, bb2
sil @dont_remove_cond_fail_wrong_const : $@convention(thin) (Builtin.Int1) -> () {
bb0(%0 : $Builtin.Int1):
  cond_br %0, bb1, bb2

bb1:
  %i1 = integer_literal $Builtin.Int1, 0
  cond_fail %i1 : $Builtin.Int1
  br bb2

bb2:
  %r = tuple ()
  return %r : $()
}

// CHECK-LABEL: sil @remove_cond_fail_same_cond_in_true
// CHECK: bb0([[COND:%[0-9]*]]
// CHECK-NOT: bb
// CHECK: cond_fail [[COND]]
// CHECK: bb1:
// CHECK: return
sil @remove_cond_fail_same_cond_in_true : $@convention(thin)(Builtin.Int1, Builtin.Int1) -> () {
bb0(%0 : $Builtin.Int1, %1 : $Builtin.Int1):
  cond_br %0, bb1, bb2
bb1:
  cond_fail %0 : $Builtin.Int1
  unreachable
bb2:
  // Make bb1 not dominated from bb0 to prevent that dominator based
  // simplification does the same thing.
  %55 = function_ref @external_f : $@convention(thin) () -> ()
  apply %55() : $@convention(thin) () -> ()
  cond_br %1, bb1, bb3
bb3:
  %2 = tuple()
  return %2 : $()
}

// CHECK-LABEL: sil @remove_cond_fail_same_cond_in_false
// CHECK: bb0([[COND:%[0-9]*]]
// CHECK-NOT: bb
// CHECK: [[INV:%[0-9]*]] = builtin "xor_Int1"([[COND]]
// CHECK-NOT: bb
// CHECK: cond_fail [[INV]]
// CHECK: bb1:
// CHECK: return
sil @remove_cond_fail_same_cond_in_false : $@convention(thin)(Builtin.Int1, Builtin.Int1) -> () {
bb0(%0 : $Builtin.Int1, %1 : $Builtin.Int1):
  cond_br %0, bb2, bb1
bb1:
  %i1 = integer_literal $Builtin.Int1, -1
  %i2 = builtin "xor_Int1"(%0 : $Builtin.Int1, %i1 : $Builtin.Int1) : $Builtin.Int1
  cond_fail %i2 : $Builtin.Int1
  unreachable
bb2:
  // Make bb1 not dominated from bb0 to prevent that dominator based
  // simplification does the same thing.
  %55 = function_ref @external_f : $@convention(thin) () -> ()
  apply %55() : $@convention(thin) () -> ()
  cond_br %1, bb1, bb3
bb3:
  %2 = tuple()
  return %2 : $()
}

// CHECK-LABEL: sil @remove_cond_fail_same_cond_in_false2
// CHECK: bb0([[COND:%[0-9]*]]
// CHECK-NOT: bb
// CHECK: cond_fail [[COND]]
// CHECK: bb1:
// CHECK: return
sil @remove_cond_fail_same_cond_in_false2 : $@convention(thin)(Builtin.Int1, Builtin.Int1) -> () {
bb0(%0 : $Builtin.Int1, %1 : $Builtin.Int1):
  %i1 = integer_literal $Builtin.Int1, -1
  %i2 = builtin "xor_Int1"(%0 : $Builtin.Int1, %i1 : $Builtin.Int1) : $Builtin.Int1
  cond_br %i2, bb2, bb1
bb1:
  cond_fail %0 : $Builtin.Int1
  unreachable
bb2:
  // Make bb1 not dominated from bb0 to prevent that dominator based
  // simplification does the same thing.
  %55 = function_ref @external_f : $@convention(thin) () -> ()
  apply %55() : $@convention(thin) () -> ()
  cond_br %1, bb1, bb3
bb3:
  %2 = tuple()
  return %2 : $()
}

// CHECK-LABEL: sil @dont_remove_cond_fail_same_cond_in_false
// CHECK: bb0([[COND:%[0-9]*]]
// CHECK-NEXT: cond_br
// CHECK: bb1:
// CHECK-NEXT: cond_fail [[COND]]
// CHECK: return
sil @dont_remove_cond_fail_same_cond_in_false : $@convention(thin)(Builtin.Int1, Builtin.Int1) -> () {
bb0(%0 : $Builtin.Int1, %1 : $Builtin.Int1):
  cond_br %0, bb2, bb1
bb1:
  cond_fail %0 : $Builtin.Int1
  unreachable
bb2:
  // Make bb1 not dominated from bb0.
  %55 = function_ref @external_f : $@convention(thin) () -> ()
  apply %55() : $@convention(thin) () -> ()
  cond_br %1, bb1, bb3
bb3:
  %2 = tuple()
  return %2 : $()
}

// CHECK-LABEL: sil @move_cond_fail
// CHECK:      bb1:
// CHECK-NEXT:   apply
// CHECK-NEXT:   [[X:%[0-9]*]] = integer_literal $Builtin.Int1, -1
// CHECK-NEXT:   cond_fail [[X]]
// CHECK-NEXT:   br bb3
// CHECK:      bb2:
// CHECK-NEXT:   apply
// CHECK-NEXT:   cond_fail %1
// CHECK-NEXT:   br bb3
// CHECK:      bb3:
// CHECK-NOT:    cond_fail
// CHECK:        return
sil @move_cond_fail : $@convention(thin) (Builtin.Int1, Builtin.Int1) -> () {
bb0(%0 : $Builtin.Int1, %1 : $Builtin.Int1):
  %f1 = function_ref @external_f : $@convention(thin) () -> ()
  cond_br %0, bb2, bb1

bb1:
  apply %f1() : $@convention(thin) () -> () // prevent other CFG optimizations
  %i1 = integer_literal $Builtin.Int1, -1
  br bb3(%i1 : $Builtin.Int1)

bb2:
  apply %f1() : $@convention(thin) () -> () // prevent other CFG optimizations
  br bb3(%1 : $Builtin.Int1)

bb3(%a3 : $Builtin.Int1):
  cond_fail %a3 : $Builtin.Int1
  %r = tuple ()
  return %r : $()
}

// CHECK-LABEL: sil @move_cond_fail_inverted
// CHECK:      bb1:
// CHECK-NEXT:   apply
// CHECK-NEXT:   [[X:%[0-9]*]] = integer_literal $Builtin.Int1, -1
// CHECK-NEXT:   [[Y:%[0-9]*]] = builtin "xor_Int1"(%2 : $Builtin.Int1, [[X]] : $Builtin.Int1)
// CHECK-NEXT:   cond_fail [[Y]]
// CHECK-NEXT:   br bb3
// CHECK:      bb2:
// CHECK-NEXT:   apply
// CHECK-NEXT:   [[R:%[0-9]*]] = integer_literal $Builtin.Int1, -1
// CHECK-NEXT:   [[S:%[0-9]*]] = builtin "xor_Int1"(%1 : $Builtin.Int1, [[R]] : $Builtin.Int1)
// CHECK-NEXT:   cond_fail [[S]]
// CHECK-NEXT:   br bb3
// CHECK:      bb3({{.*}}):
// CHECK-NOT:    cond_fail
// CHECK:        return
sil @move_cond_fail_inverted : $@convention(thin) (Builtin.Int1, Builtin.Int1) -> () {
bb0(%0 : $Builtin.Int1, %1 : $Builtin.Int1):
  %2 = integer_literal $Builtin.Int1, -1
  %f1 = function_ref @external_f : $@convention(thin) () -> ()
  cond_br %0, bb2, bb1

bb1:
  apply %f1() : $@convention(thin) () -> () // prevent other CFG optimizations
  br bb3(%2 : $Builtin.Int1)

bb2:
  apply %f1() : $@convention(thin) () -> () // prevent other CFG optimizations
  br bb3(%1 : $Builtin.Int1)

bb3(%a3 : $Builtin.Int1):
  %v1 = builtin "xor_Int1"(%a3 : $Builtin.Int1, %2 : $Builtin.Int1) : $Builtin.Int1
  cond_fail %v1 : $Builtin.Int1
  %r = tuple ()
  return %r : $()
}

// CHECK-LABEL: sil @dont_move_cond_fail_no_const
// CHECK:      bb1:
// CHECK-NEXT:   apply
// CHECK-NEXT:   br bb3
// CHECK:      bb2:
// CHECK-NEXT:   apply
// CHECK-NEXT:   br bb3
// CHECK:      bb3({{.*}}):
// CHECK-NEXT:   cond_fail
sil @dont_move_cond_fail_no_const : $@convention(thin) (Builtin.Int1, Builtin.Int1, Builtin.Int1) -> () {
bb0(%0 : $Builtin.Int1, %1 : $Builtin.Int1, %2 : $Builtin.Int1):
  %f1 = function_ref @external_f : $@convention(thin) () -> ()
  cond_br %0, bb2, bb1

bb1:
  apply %f1() : $@convention(thin) () -> () // prevent other CFG optimizations
  br bb3(%1 : $Builtin.Int1)

bb2:
  apply %f1() : $@convention(thin) () -> () // prevent other CFG optimizations
  br bb3(%2 : $Builtin.Int1)

bb3(%a3 : $Builtin.Int1):
  cond_fail %a3 : $Builtin.Int1
  %r = tuple ()
  return %r : $()
}

// CHECK-LABEL: sil @dont_move_cond_fail_no_postdom
// CHECK:      bb1:
// CHECK-NEXT:   apply
// CHECK-NEXT:   integer_literal
// CHECK-NEXT:   br bb4
// CHECK:      bb2:
// CHECK-NEXT:   apply
// CHECK-NEXT:   cond_br
// CHECK:      bb3:
// CHECK:        br bb4
// CHECK:      bb4({{.*}}):
// CHECK-NEXT:   apply
// CHECK-NEXT:   cond_fail
sil @dont_move_cond_fail_no_postdom : $@convention(thin) (Builtin.Int1, Builtin.Int1, Builtin.Int1) -> () {
bb0(%0 : $Builtin.Int1, %1 : $Builtin.Int1, %2 : $Builtin.Int1):
  %f1 = function_ref @external_f : $@convention(thin) () -> ()
  cond_br %0, bb2, bb1

bb1:
  apply %f1() : $@convention(thin) () -> () // prevent other CFG optimizations
  %i1 = integer_literal $Builtin.Int1, -1
  br bb3(%i1 : $Builtin.Int1)

bb2:
  apply %f1() : $@convention(thin) () -> () // prevent other CFG optimizations
  cond_br %2, bb3(%1 : $Builtin.Int1), bb4

bb3(%a3 : $Builtin.Int1):
  apply %f1() : $@convention(thin) () -> () // prevent other CFG optimizations
  cond_fail %a3 : $Builtin.Int1
  br bb4

bb4:
  %r = tuple ()
  return %r : $()
}

// CHECK-LABEL: sil @dont_move_cond_fail_multiple_uses
// CHECK:      bb1:
// CHECK-NEXT:   apply
// CHECK-NEXT:   integer_literal
// CHECK-NEXT:   br bb3
// CHECK:      bb2:
// CHECK-NEXT:   apply
// CHECK-NEXT:   br bb3
// CHECK:      bb3({{.*}}):
// CHECK-NEXT:   cond_fail
sil @dont_move_cond_fail_multiple_uses : $@convention(thin) (Builtin.Int1, Builtin.Int1) -> Builtin.Int1 {
bb0(%0 : $Builtin.Int1, %1 : $Builtin.Int1):
  %f1 = function_ref @external_f : $@convention(thin) () -> ()
  cond_br %0, bb2, bb1

bb1:
  apply %f1() : $@convention(thin) () -> () // prevent other CFG optimizations
  %i1 = integer_literal $Builtin.Int1, -1
  br bb3(%i1 : $Builtin.Int1)

bb2:
  apply %f1() : $@convention(thin) () -> () // prevent other CFG optimizations
  br bb3(%1 : $Builtin.Int1)

bb3(%a3 : $Builtin.Int1):
  cond_fail %a3 : $Builtin.Int1
  return %a3 : $Builtin.Int1
}

// CHECK-LABEL: sil @dont_move_cond_fail_multiple_uses2
// CHECK:      bb1:
// CHECK-NEXT:   apply
// CHECK-NEXT:   br bb3
// CHECK:      bb2:
// CHECK-NEXT:   apply
// CHECK-NEXT:   br bb3
// CHECK:      bb3({{.*}}):
// CHECK-NEXT:   builtin "xor_Int1"
// CHECK-NEXT:   cond_fail
// CHECK-NEXT:   return
sil @dont_move_cond_fail_multiple_uses2 : $@convention(thin) (Builtin.Int1, Builtin.Int1) -> Builtin.Int1 {
bb0(%0 : $Builtin.Int1, %1 : $Builtin.Int1):
  %f1 = function_ref @external_f : $@convention(thin) () -> ()
  %i1 = integer_literal $Builtin.Int1, -1
  cond_br %0, bb2, bb1

bb1:
  apply %f1() : $@convention(thin) () -> () // prevent other CFG optimizations
  br bb3(%i1 : $Builtin.Int1)

bb2:
  apply %f1() : $@convention(thin) () -> () // prevent other CFG optimizations
  br bb3(%1 : $Builtin.Int1)

bb3(%a3 : $Builtin.Int1):
  %v1 = builtin "xor_Int1"(%a3 : $Builtin.Int1, %i1 : $Builtin.Int1) : $Builtin.Int1
  cond_fail %v1 : $Builtin.Int1
  return %v1 : $Builtin.Int1
}


// CHECK-LABEL: sil @successful_checked_cast_br_on_alloc_ref
// CHECK: bb0
// CHECK-NEXT: alloc_ref
// CHECK-NOT: checked_cast_br
// CHECK-NOT: bb1
// CHECK: integer_literal $Builtin.Int32, 1
// CHECK: strong_release
// CHECK: return
sil @successful_checked_cast_br_on_alloc_ref : $() -> Builtin.Int32 {
bb0:
  %1 = alloc_ref $B
  checked_cast_br [exact] %1 : $B to $B, bb1, bb2

bb1(%2 : $B):
  %3 = integer_literal $Builtin.Int32, 1
  br bb3 (%3 : $Builtin.Int32)

bb2:
  %5 = integer_literal $Builtin.Int32, 2
  br bb3 (%5 : $Builtin.Int32)

bb3 (%10: $Builtin.Int32):
  strong_release %1 : $B
  return %10 : $Builtin.Int32
}

// CHECK-LABEL: sil @failing_checked_cast_br_on_alloc_ref
// CHECK: bb0
// CHECK-NEXT: alloc_ref
// CHECK-NOT: checked_cast_br
// CHECK-NOT: bb1
// CHECK: integer_literal $Builtin.Int32, 2
// CHECK: strong_release
// CHECK: return
sil @failing_checked_cast_br_on_alloc_ref : $() -> Builtin.Int32 {
bb0:
  %1 = alloc_ref $E
  %2 = upcast %1 : $E to $B
  checked_cast_br [exact] %2 : $B to $B, bb1, bb2

bb1(%3 : $B):
  %4 = integer_literal $Builtin.Int32, 1
  br bb3 (%4 : $Builtin.Int32)

bb2:
  %5 = integer_literal $Builtin.Int32, 2
  br bb3 (%5 : $Builtin.Int32)

bb3 (%10: $Builtin.Int32):
  strong_release %1 : $E
  return %10 : $Builtin.Int32
}

@objc protocol ObjcProto { func foo() }

// CHECK-LABEL: sil @thread_objc_method_call_succ_block
// CHECK: bb0
// CHECK:  cond_br {{.*}}, bb1, bb2
// CHECK: bb1
// CHECK:  witness_method
// CHECK:  apply
// CHECK:  strong_release
// CHECK:  cond_br {{.*}}, bb3, bb4
// CHECK: bb2
// CHECK:  strong_release
// CHECK:  cond_br {{.*}}, bb3, bb4
// CHECK: bb3
// CHECK:  cond_fail
// CHECK:  br bb4
// CHECK: bb4:
// CHECK:  strong_release
// CHECK:  return

sil @thread_objc_method_call_succ_block : $@convention(thin) <T where T : ObjcProto> (Builtin.Int1, @owned T, Builtin.Int1) -> () {
bb0(%0: $Builtin.Int1, %1 : $T, %2 : $Builtin.Int1):
  strong_retain %1 : $T
  cond_br %0, bb1 , bb2

bb1:
  %3 = witness_method [volatile] $T, #ObjcProto.foo!1.foreign : $@convention(objc_method) <τ_0_0 where τ_0_0 : ObjcProto> (τ_0_0) -> ()
  %4 = apply %3<T>(%1) : $@convention(objc_method) <τ_0_0 where τ_0_0 : ObjcProto> (τ_0_0) -> ()
  br bb2

bb2:
  strong_release %1 : $T
  cond_br %2, bb3, bb4

bb3:
 cond_fail %0 : $Builtin.Int1
 br bb4

bb4:
  strong_release %1 : $T
  %41 = tuple ()
  return %41 : $()
}

sil @f_use : $@convention(thin) (Builtin.Int32) -> ()

// CHECK-LABEL: sil @switch_enum_jumpthreading_bug
// CHECK: bb1:
// CHECK:  [[INVADD:%.*]] = builtin "sadd
// CHECK:  [[EXT:%.*]] = tuple_extract [[INVADD]]
// CHECK:  switch_enum {{.*}} case #Optional.Some!enumelt.1: bb3

// CHECK: bb3{{.*}}
// CHECK:  br bb4({{.*}} : $Builtin.Int32, %2 : $Builtin.Int32, [[EXT]]

// CHECK: bb4({{.*}} : $Builtin.Int32, [[CUR:%.*]] : $Builtin.Int32, [[NEXT:%.*]] : $Builtin.Int32
// CHECK:  [[F:%.*]] = function_ref @f
// CHECK:  apply [[F]]([[CUR]])
// CHECK:  cond_br {{.*}}, bb5, bb6

// CHECK: bb5:
// CHECK:   [[VARADD:%.*]] = builtin "sadd_with_overflow_Int32"([[NEXT]] : $Builtin.Int32
// CHECK:   [[NEXT2:%.*]] = tuple_extract [[VARADD]]
// CHECK:   br bb4({{.*}} : $Builtin.Int32, [[NEXT]] : $Builtin.Int32, [[NEXT2]]


sil @switch_enum_jumpthreading_bug : $@convention(thin) (Optional<Builtin.Int32>, Builtin.Int1, Builtin.Int32, Builtin.Int1) -> Builtin.Int32 {
bb0(%0 : $Optional<Builtin.Int32>, %1 : $Builtin.Int1, %2: $Builtin.Int32, %3 : $Builtin.Int1):
  cond_br %1, bb2, bb10

bb2:
 br bb3(%2 : $Builtin.Int32, %0 : $Optional<Builtin.Int32>)

bb3(%10 : $Builtin.Int32, %7 : $Optional<Builtin.Int32>):
  %4 = integer_literal $Builtin.Int32, 1
  %5 = integer_literal $Builtin.Int1, -1
  %6 = builtin "sadd_with_overflow_Int32"(%10 : $Builtin.Int32, %4 : $Builtin.Int32,  %5 : $Builtin.Int1) : $(Builtin.Int32, Builtin.Int1)
  %16 = tuple_extract %6 : $(Builtin.Int32, Builtin.Int1), 0
  switch_enum %7 : $Optional<Builtin.Int32>, case #Optional.Some!enumelt.1: bb5, case #Optional.None!enumelt: bb4

bb4:
 cond_fail %5 : $Builtin.Int1
 unreachable

bb5(%9 : $Builtin.Int32):
  %f = function_ref @f_use : $@convention(thin) (Builtin.Int32) -> ()
  %a = apply %f(%10) : $@convention(thin) (Builtin.Int32) -> ()
  cond_br %3, bb6, bb10

bb6:
  %8 = enum $Optional<Builtin.Int32>, #Optional.Some!enumelt.1, %9 : $Builtin.Int32
  br bb3(%16 : $Builtin.Int32, %8 : $Optional<Builtin.Int32>)

bb10:
 br bb11(%2: $Builtin.Int32)

bb11(%100 : $Builtin.Int32):
  return %100 : $Builtin.Int32
}

sil @a : $@convention(thin) () -> ()
sil @b : $@convention(thin) () -> ()
sil @c : $@convention(thin) () -> ()
sil @d : $@convention(thin) () -> ()

// CHECK-LABEL: sil @jump_thread_diamond
// CHECK: bb1:
// CHECK:   [[A:%.*]] = function_ref @a
// CHECK:   apply [[A]]
// CHECK:   [[C:%.*]] = function_ref @c
// CHECK:   apply [[C]]
// CHECK:   br bb3
// CHECK: bb2:
// CHECK:   [[B:%.*]] = function_ref @b
// CHECK:   apply [[B]]
// CHECK:   [[D:%.*]] = function_ref @d
// CHECK:   apply [[D]]
// CHECK:   br bb3

// CHECK: return
sil @jump_thread_diamond : $@convention(thin) (Builtin.Int1) -> () {
bb0(%0 : $Builtin.Int1):
  %1 = integer_literal $Builtin.Int1, -1
  %2 = builtin "int_expect_Int1"(%0 : $Builtin.Int1, %1 : $Builtin.Int1) : $Builtin.Int1
  %8 = builtin "int_expect_Int1"(%0 : $Builtin.Int1, %1 : $Builtin.Int1) : $Builtin.Int1
  %9 = builtin "int_expect_Int1"(%0 : $Builtin.Int1, %1 : $Builtin.Int1) : $Builtin.Int1
  cond_br %8, bb1, bb2

bb1:
  %10 = function_ref @a : $@convention(thin) () -> ()
  %11 = apply %10() : $@convention(thin) () -> ()
  br bb3

bb2:
  %13 = function_ref @b : $@convention(thin) () -> ()
  %14 = apply %13() : $@convention(thin) () -> ()
  br bb3

bb3:
  %19 = builtin "int_expect_Int1"(%0 : $Builtin.Int1, %1 : $Builtin.Int1) : $Builtin.Int1
  %20 = builtin "int_expect_Int1"(%0 : $Builtin.Int1, %1 : $Builtin.Int1) : $Builtin.Int1
  %21 = builtin "int_expect_Int1"(%0 : $Builtin.Int1, %1 : $Builtin.Int1) : $Builtin.Int1
  cond_br %21, bb4, bb5

bb4:
  %23 = function_ref @c : $@convention(thin) () -> ()
  %24 = apply %23() : $@convention(thin) () -> ()
  br bb6

bb5:
  %26 = function_ref @d : $@convention(thin) () -> ()
  %27 = apply %26() : $@convention(thin) () -> ()
  br bb6

bb6:
  %29 = tuple ()
  return %29 : $()
}

enum AnEnum {
  case B(Builtin.Int32), C(Builtin.Int16)
}

sil @f : $@convention(thin) (Builtin.Int32) -> ()
sil @f2 : $@convention(thin) (Builtin.Int16) -> ()

// CHECK-LABEL: sil @jump_thread_switch_enum
// CHECK: bb0([[ARG:%.*]] : $AnEnum):
// CHECK:  [[F:%.*]] = function_ref @f : $@convention(thin) (Builtin.Int32) -> ()
// CHECK:  [[F2:%.*]] = function_ref @f2 : $@convention(thin) (Builtin.Int16) -> ()
// CHECK:  switch_enum [[ARG]] : $AnEnum, case #AnEnum.B!enumelt.1: bb1, case #AnEnum.C!enumelt.1: bb2

// CHECK: bb1([[ARG2:%.*]] : $Builtin.Int32):
// CHECK:  apply [[F]]([[ARG2]])
// CHECK:  [[UED:%.*]] = unchecked_enum_data [[ARG]] : $AnEnum, #AnEnum.B!enumelt.1
// CHECK:  apply [[F]]([[UED]])
// CHECK:  br bb3

// CHECK: bb2([[ARG3:%.*]] : $Builtin.Int16):
// CHECK:  apply [[F2]]([[ARG3]])
// CHECK:  [[UED2:%.*]] = unchecked_enum_data [[ARG]] : $AnEnum, #AnEnum.C!enumelt.1
// CHECK:  apply [[F2]]([[UED2]])
// CHECK:  br bb3

sil @jump_thread_switch_enum : $@convention(thin) (AnEnum) -> () {
bb0(%0 : $AnEnum):

  %1 = function_ref @f : $@convention(thin) (Builtin.Int32) -> ()

  %2 = function_ref @f2 : $@convention(thin) (Builtin.Int16) -> ()
  switch_enum %0 : $AnEnum, case #AnEnum.B!enumelt.1: bb1, case #AnEnum.C!enumelt.1: bb3

bb1(%4 : $Builtin.Int32):
  br bb2

bb2:
  %6 = apply %1(%4) : $@convention(thin) (Builtin.Int32) -> ()
  br bb5

bb3(%8 : $Builtin.Int16):
  br bb4

bb4:
  %10 = apply %2(%8) : $@convention(thin) (Builtin.Int16) -> ()
  br bb5

bb5:
  switch_enum %0 : $AnEnum, case #AnEnum.C!enumelt.1: bb6, case #AnEnum.B!enumelt.1: bb8

bb6(%13 : $Builtin.Int16):
  br bb7

bb7:
  %15 = apply %2(%13) : $@convention(thin) (Builtin.Int16) -> ()
  br bb10

bb8(%17 : $Builtin.Int32):
  br bb9

bb9:
  %19 = apply %1(%17) : $@convention(thin) (Builtin.Int32) -> ()
  br bb10

bb10:
  %21 = tuple ()
  return %21 : $()
}

sil @fB : $@convention(thin) () -> ()
sil @fC : $@convention(thin) () -> ()


// Make sure that we correctly thread such that we end up calling @fB on the
// AnEnum.B path.

// CHECK-LABEL: sil @dont_jump_thread_switch_enum_to_cond_br
// CHECK:    [[BFUN:%.*]] = function_ref @fB : $@convention(thin) () -> ()
// CHECK:    [[FALSE:%.*]] = integer_literal $Builtin.Int1, 0
// CHECK:    switch_enum [[ENUM:%.*]] : $AnEnum, case #AnEnum.B!enumelt.1: bb1
// CHECK:  bb1:
// CHECK:    [[F:%.*]] = select_enum [[ENUM]] : $AnEnum, case #AnEnum.B!enumelt.1: [[FALSE]]
// CHECK:    cond_br [[F]], bb3, bb4
// CHECK:  bb4:
// CHECK-NOT: br
// CHECK:    apply [[BFUN]]
// CHECK:    br

sil @dont_jump_thread_switch_enum_to_cond_br : $@convention(thin) (AnEnum) -> () {
bb0(%0 : $AnEnum):
  %1 = function_ref @fB : $@convention(thin) () -> ()
  %2 = function_ref @fC : $@convention(thin) () -> ()
  %t = integer_literal $Builtin.Int1, 1
  %f = integer_literal $Builtin.Int1, 0
  switch_enum %0 : $AnEnum, case #AnEnum.B!enumelt.1: bb4, case #AnEnum.C!enumelt.1: bb5

bb4:
  br bb1

bb5:
  %8 = select_enum %0 : $AnEnum, case #AnEnum.B!enumelt.1: %f, case #AnEnum.C!enumelt.1: %t : $Builtin.Int1
  cond_br %8, bb10, bb1

bb1:
  %3 = select_enum %0 : $AnEnum, case #AnEnum.B!enumelt.1: %f, case #AnEnum.C!enumelt.1: %t : $Builtin.Int1
  cond_br %3,  bb2, bb3

bb2:
  %6 = apply %2() : $@convention(thin) () -> ()
  br bb10

bb3:
  %7 = apply %1() : $@convention(thin) () -> ()
  br bb10


bb10:
  %21 = tuple ()
  return %21 : $()
}

sil @rethrow_function : $@convention(thin) (@owned @callee_owned (Int) -> (Int, @error ErrorProtocol)) -> (Int, @error ErrorProtocol)
sil @non_throwing_closure : $@convention(thin) (Int) -> Int

// CHECK-LABEL: sil @replace_try_apply_with_apply
// CHECK: [[R:%[0-9]+]] = apply [nothrow] %0(%{{[0-9]+}}) : $@convention(thin) (@owned @callee_owned (Int) -> (Int, @error ErrorProtocol)) -> (Int, @error ErrorProtocol)
// CHECK-NEXT: return [[R]] : $Int
sil @replace_try_apply_with_apply : $@convention(thin) () -> Int {
bb0:
  %0 = function_ref @rethrow_function : $@convention(thin) (@owned @callee_owned (Int) -> (Int, @error ErrorProtocol)) -> (Int, @error ErrorProtocol)
  %1 = function_ref @non_throwing_closure : $@convention(thin) (Int) -> Int
  %2 = thin_to_thick_function %1 : $@convention(thin) (Int) -> Int to $@callee_owned (Int) -> Int
  %3 = convert_function %2 : $@callee_owned (Int) -> Int to $@callee_owned (Int) -> (Int, @error ErrorProtocol)
  try_apply %0(%3) : $@convention(thin) (@owned @callee_owned (Int) -> (Int, @error ErrorProtocol)) -> (Int, @error ErrorProtocol), normal bb1, error bb2

bb1(%5 : $Int):
  return %5 : $Int

bb2(%8 : $ErrorProtocol):
  unreachable
}

public class EE {
  init()
}

public class BB {
  init()
}

public class CC : BB {
  @inline(never) init(e: EE)
  override init()
}

public protocol PP {
  var prop1: BB? { get }
}

public class DD : PP {
  public var prop1: BB? { get }
  init()
}


// CHECK-LABEL: sil @replace_try_apply_with_apply_cast_return_type : $@convention(method) (@guaranteed DD) -> @owned Optional<BB>
// CHECK: bb0
// CHECK: apply %{{.*}}
// CHECK: convert_function
// CHECK-NOT: try_apply
// CHECK: apply
// Check that return value is properly casted
// CHECK-NEXT: enum $Optional<CC>, #Optional.Some!enumelt.1, %{{.*}} : $CC
// CHECK-NEXT: upcast %{{.*}} : $Optional<CC> to $Optional<BB>
// CHECK-NEXT: return
sil @replace_try_apply_with_apply_cast_return_type: $@convention(method) (@guaranteed DD) -> @owned Optional<BB> {
bb0(%0 : $DD):
  %1 = alloc_ref $EE
  debug_value %1 : $EE
  %3 = function_ref @initCC : $@convention(thin) (@thick CC.Type) -> @owned @callee_owned (@owned EE) -> @owned CC
  %4 = metatype $@thick CC.Type
  %5 = apply %3(%4) : $@convention(thin) (@thick CC.Type) -> @owned @callee_owned (@owned EE) -> @owned CC
  %6 = convert_function %5 : $@callee_owned (@owned EE) -> @owned CC to $@callee_owned (@owned EE) -> (@owned Optional<BB>, @error ErrorProtocol)
  try_apply %6(%1) : $@callee_owned (@owned EE) -> (@owned Optional<BB>, @error ErrorProtocol), normal bb1, error bb2

bb1(%8 : $Optional<BB>):
  return %8 : $Optional<BB>

bb2(%10 : $ErrorProtocol):
  unreachable
}

// Check that we don't crash on this, because we perform casting
// if the argument types of the converted function types do not match.
// CHECK-LABEL: try_apply_with_apply_of_cast_argument
// CHECK-NOT: try_apply {{%[0-9]+}}
// CHECK: convert_function
// CHECK: upcast
// CHECK: apply
// CHECK-NOT: try_apply
// CHECK: return
sil @try_apply_with_apply_of_cast_argument: $@convention(method) (@owned CC) -> @owned BB {
bb0(%0 : $CC):
  %3 = function_ref @takeBB : $@convention(thin) (@owned BB) -> @owned BB
  %6 = convert_function %3 : $@convention(thin) (@owned BB) -> @owned BB to $@convention(thin) (@owned CC) -> (@owned BB, @error ErrorProtocol)
  try_apply %6(%0) : $@convention(thin) (@owned CC) -> (@owned BB, @error ErrorProtocol), normal bb1, error bb2

bb1(%8 : $BB):
  return %8 : $BB

bb2(%10 : $ErrorProtocol):
  // Prevent that the conversion is done because the error block is empty and unreachable.
  %12 = function_ref @unknown : $@convention(thin) () -> ()
  apply %12() : $@convention(thin) () -> ()
  unreachable
}

sil [noinline] @initCC : $@convention(thin) (@thick CC.Type) -> @owned @callee_owned (@owned EE) -> @owned CC

sil [noinline] @takeBB : $@convention(thin) (@owned BB) -> @owned BB

// Check that we don't crash on this.
// The compiler should be able to cast between the labeled and unlabeled return tuple types.
// CHECK-LABEL: @try_apply_with_convert_function_returning_casted_unlabeled_tuple
// CHECK: apply {{%[0-9]+}}
// Proper tuple is created by deconstructing the old one and creating a new one using its elements.
// CHECK: tuple_extract
// CHECK: tuple_extract
// CHECK: tuple
// CHECK: return
sil @try_apply_with_convert_function_returning_casted_unlabeled_tuple: $@convention(thin) () -> (Int32, Int32) {
bb0:
<<<<<<< HEAD
  %3 = function_ref @returnLabledTuple : $@convention(thin) () -> (first: Int32, second: Int32)
  %6 = convert_function %3 : $@convention(thin) () -> (first: Int32, second: Int32) to $@convention(thin) () -> ((Int32, Int32), @error ErrorProtocol)
  try_apply %6() : $@convention(thin) () -> ((Int32, Int32), @error ErrorProtocol), normal bb1, error bb2
=======
  %3 = function_ref @returnLabeledTuple : $@convention(thin) () -> (first: Int32, second: Int32)
  %6 = convert_function %3 : $@convention(thin) () -> (first: Int32, second: Int32) to $@convention(thin) () -> ((Int32, Int32), @error ErrorType)
  try_apply %6() : $@convention(thin) () -> ((Int32, Int32), @error ErrorType), normal bb1, error bb2
>>>>>>> d56b8ba4
 
bb1(%8 : $(Int32, Int32)):
  return %8 : $(Int32, Int32)

bb2(%10 : $ErrorProtocol):
  // Prevent that the conversion is done because the error block is empty and unreachable.
  %12 = function_ref @unknown : $@convention(thin) () -> ()
  apply %12() : $@convention(thin) () -> ()
  unreachable
}

// Check that we don't crash on this.
// The compiler should be able to cast between the labeled and unlabeled return tuple types.
// CHECK-LABEL: @try_apply_with_convert_function_returning_casted_labeled_tuple
// CHECK: apply {{%[0-9]+}}
// Proper tuple is created by deconstructing the old one and creating a new one using its elements.
// CHECK: tuple_extract
// CHECK: tuple_extract
// CHECK: tuple
// CHECK: return
sil @try_apply_with_convert_function_returning_casted_labeled_tuple: $@convention(thin) () -> (first: Int32, second: Int32) {
bb0:
  %3 = function_ref @returnUnlabeledTuple : $@convention(thin) () -> (Int32, Int32)
  %6 = convert_function %3 : $@convention(thin) () -> (Int32, Int32) to $@convention(thin) () -> ((first: Int32, second: Int32), @error ErrorProtocol)
  try_apply %6() : $@convention(thin) () -> ((first: Int32, second: Int32), @error ErrorProtocol), normal bb1, error bb2
 
bb1(%8 : $(first: Int32, second: Int32)):
  return %8 : $(first: Int32, second: Int32)

bb2(%10 : $ErrorProtocol):
  // Prevent that the conversion is done because the error block is empty and unreachable.
  %12 = function_ref @unknown : $@convention(thin) () -> ()
  apply %12() : $@convention(thin) () -> ()
  unreachable
}

sil [noinline] @returnLabeledTuple: $@convention(thin) () -> (first: Int32, second: Int32)
sil [noinline] @returnUnlabeledTuple : $@convention(thin) () -> (Int32, Int32)

public class AAA {
}

public class BBB : AAA {
}

@inline(never) func returnUnlabeledTuple(b: BBB) -> (BBB, BBB)

func testit(f: (BBB) throws -> (AAA, AAA), _ b: BBB) throws -> (AAA, AAA)

func callit(b: BBB) throws -> (AAA, AAA)

sil [noinline] @returnUnlabeledTupleOfClasses : $@convention(thin) (@owned BBB) -> @owned (BBB, BBB) {
bb0(%0 : $BBB):
  debug_value %0 : $BBB
  strong_retain %0 : $BBB
  %3 = tuple (%0 : $BBB, %0 : $BBB)
  return %3 : $(BBB, BBB)
}

sil @testFunctorReturningUnlabeledTuple : $@convention(thin) (@owned @callee_owned (@owned BBB) -> (@owned (AAA, AAA), @error ErrorProtocol), @owned BBB) -> (@owned (AAA, AAA), @error ErrorProtocol) {
bb0(%0 : $@callee_owned (@owned BBB) -> (@owned (AAA, AAA), @error ErrorProtocol), %1 : $BBB):
  debug_value %0 : $@callee_owned (@owned BBB) -> (@owned (AAA, AAA), @error ErrorProtocol)
  debug_value %1 : $BBB
  strong_retain %0 : $@callee_owned (@owned BBB) -> (@owned (AAA, AAA), @error ErrorProtocol)
  strong_retain %1 : $BBB
  try_apply %0(%1) : $@callee_owned (@owned BBB) -> (@owned (AAA, AAA), @error ErrorProtocol), normal bb1, error bb2

bb1(%7 : $(AAA, AAA)):
  %8 = tuple_extract %7 : $(AAA, AAA), 0
  %9 = tuple_extract %7 : $(AAA, AAA), 1
  %10 = tuple (%8 : $AAA, %9 : $AAA)
  strong_release %1 : $BBB
  strong_release %0 : $@callee_owned (@owned BBB) -> (@owned (AAA, AAA), @error ErrorProtocol)
  return %10 : $(AAA, AAA)

bb2(%14 : $ErrorProtocol):
  strong_release %1 : $BBB
  strong_release %0 : $@callee_owned (@owned BBB) -> (@owned (AAA, AAA), @error ErrorProtocol)
  throw %14 : $ErrorProtocol
}


// Check that we don't crash on this. Currently we just do not optimize try_apply if
// we cannot cast the actual return type into expected return type.
// TODO: Change the checks when we support more complex casts of return types.
// CHECK-LABEL: @testCallingFunctionWithFunctorReturningUnlabeledTuple
// CHECK: try_apply {{%[0-9]+}}
// CHECK: return
sil @testCallingFunctionWithFunctorReturningUnlabeledTuple : $@convention(thin) (@owned BBB) -> (@owned (AAA, AAA), @error ErrorProtocol) {
bb0(%0 : $BBB):
  debug_value %0 : $BBB

  %2 = function_ref @testFunctorReturningUnlabeledTuple : $@convention(thin) (@owned @callee_owned (@owned BBB) -> (@owned (AAA, AAA), @error ErrorProtocol), @owned BBB) -> (@owned (AAA, AAA), @error ErrorProtocol)

  %3 = function_ref @returnUnlabeledTupleOfClasses : $@convention(thin) (@owned BBB) -> @owned (BBB, BBB)
  %4 = thin_to_thick_function %3 : $@convention(thin) (@owned BBB) -> @owned (BBB, BBB) to $@callee_owned (@owned BBB) -> @owned (BBB, BBB)
  %5 = convert_function %4 : $@callee_owned (@owned BBB) -> @owned (BBB, BBB) to $@callee_owned (@owned BBB) -> (@owned (AAA, AAA), @error ErrorProtocol)
  strong_retain %0 : $BBB
  try_apply %2(%5, %0) : $@convention(thin) (@owned @callee_owned (@owned BBB) -> (@owned (AAA, AAA), @error ErrorProtocol), @owned BBB) -> (@owned (AAA, AAA), @error ErrorProtocol), normal bb1, error bb2

bb1(%8 : $(AAA, AAA)):
  %9 = tuple_extract %8 : $(AAA, AAA), 0
  %10 = tuple_extract %8 : $(AAA, AAA), 1
  %11 = tuple (%9 : $AAA, %10 : $AAA)
  strong_release %0 : $BBB
  return %11 : $(AAA, AAA)

bb2(%14 : $ErrorProtocol):
  strong_release %0 : $BBB
  throw %14 : $ErrorProtocol
}

struct UP<T> {

}

struct UBP<A> {
}

struct CAB<A> {

}

sil @CABIdentityGetter : $@convention(thin) <τ_0_0> (UBP<τ_0_0>) -> UP<()>
sil @CABwithUnsafeBufferPointer : $@convention(method) <τ_0_0><τ_1_0> (@out τ_1_0, @owned @callee_owned (@out τ_1_0, UBP<τ_0_0>) -> @error ErrorProtocol, @guaranteed CAB<τ_0_0>) -> @error ErrorProtocol
sil @thunk_helper : $@convention(thin) <τ_0_0> (@out UP<()>, UBP<τ_0_0>, @owned @callee_owned (UBP<τ_0_0>) -> (UP<()>, @error ErrorProtocol)) -> @error ErrorProtocol

// CHECK-LABEL: sil @check_parameters_casting_with_generics
// CHECK-NOT: try_apply
// CHECK: apply [nothrow] %{{.*}}<Element, UP<()>>
// CHECK: return
sil @check_parameters_casting_with_generics : $@convention(method) <Element> (@guaranteed CAB<Element>) -> UP<()> {
bb0(%0 : $CAB<Element>):
  // function_ref Swift._ContiguousArrayBuffer.withUnsafeBufferPointer <A><B> (CAB<A>)((Swift.UBP<A>) throws -> B) throws -> B
  %2 = function_ref @CABwithUnsafeBufferPointer : $@convention(method) <τ_0_0><τ_1_0> (@out τ_1_0, @owned @callee_owned (@out τ_1_0, UBP<τ_0_0>) -> @error ErrorProtocol, @guaranteed CAB<τ_0_0>) -> @error ErrorProtocol
  // function_ref Swift._ContiguousArrayBuffer.(identity.getter : UP<()>).(closure #1)
  %3 = function_ref @CABIdentityGetter : $@convention(thin) <τ_0_0> (UBP<τ_0_0>) -> UP<()>
  %4 = partial_apply %3<Element>() : $@convention(thin) <τ_0_0> (UBP<τ_0_0>) -> UP<()>
  %5 = convert_function %4 : $@callee_owned (UBP<Element>) -> UP<()> to $@callee_owned (UBP<Element>) -> (UP<()>, @error ErrorProtocol)
  // function_ref reabstraction thunk helper <A> from @callee_owned (@unowned UBP<A>) -> (@unowned UP<()>, @error @owned Swift.ErrorProtocol) to @callee_owned (@unowned UBP<A>) -> (@out UP<()>, @error @owned Swift.ErrorProtocol)
  %6 = function_ref @thunk_helper : $@convention(thin) <τ_0_0> (@out UP<()>, UBP<τ_0_0>, @owned @callee_owned (UBP<τ_0_0>) -> (UP<()>, @error ErrorProtocol)) -> @error ErrorProtocol
  %7 = partial_apply %6<Element>(%5) : $@convention(thin) <τ_0_0> (@out UP<()>, UBP<τ_0_0>, @owned @callee_owned (UBP<τ_0_0>) -> (UP<()>, @error ErrorProtocol)) -> @error ErrorProtocol
  %8 = alloc_stack $UP<()>
  %9 = unchecked_addr_cast %8#1 : $*UP<()> to $*UP<()>
  %10 = convert_function %7 : $@callee_owned (@out UP<()>, UBP<Element>) -> @error ErrorProtocol to $@callee_owned (@out UP<()>, UBP<Element>) -> @error ErrorProtocol
  try_apply %2<Element, UP<()>>(%8#1, %7, %0) : $@convention(method) <τ_0_0><τ_1_0> (@out τ_1_0, @owned @callee_owned (@out τ_1_0, UBP<τ_0_0>) -> @error ErrorProtocol, @guaranteed CAB<τ_0_0>) -> @error ErrorProtocol, normal bb1, error bb2

bb1(%12 : $()):
  %13 = load %8#1 : $*UP<()>
  dealloc_stack %8#0 : $*@local_storage UP<()>
  return %13 : $UP<()>

bb2(%16 : $ErrorProtocol):
  unreachable
}


// Check that we don't crash on this.

// CHECK-LABEL: @simplified_branch_arg_has_result_value_1
// CHECK: [[B:%[0-9]+]] = alloc_box
// CHECK: br bb1([[B]]#1 : $*Builtin.Int32)
sil @simplified_branch_arg_has_result_value_1 : $@convention(thin) (@in Builtin.Int32) -> Builtin.Int32 {
entry(%0 : $*Builtin.Int32):
  %b = alloc_box $Builtin.Int32
  %i = integer_literal $Builtin.Int32, 0
  store %i to %b#1 : $*Builtin.Int32
  %p = project_box %b#0 : $@box Builtin.Int32
  br bb1(%p : $*Builtin.Int32)

bb1(%a : $*Builtin.Int32):
  %r = load %a : $*Builtin.Int32
  cond_br undef, bb1(%0 : $*Builtin.Int32), bb2

bb2:
  return %r : $Builtin.Int32
}

<|MERGE_RESOLUTION|>--- conflicted
+++ resolved
@@ -2268,15 +2268,9 @@
 // CHECK: return
 sil @try_apply_with_convert_function_returning_casted_unlabeled_tuple: $@convention(thin) () -> (Int32, Int32) {
 bb0:
-<<<<<<< HEAD
-  %3 = function_ref @returnLabledTuple : $@convention(thin) () -> (first: Int32, second: Int32)
+  %3 = function_ref @returnLabeledTuple : $@convention(thin) () -> (first: Int32, second: Int32)
   %6 = convert_function %3 : $@convention(thin) () -> (first: Int32, second: Int32) to $@convention(thin) () -> ((Int32, Int32), @error ErrorProtocol)
   try_apply %6() : $@convention(thin) () -> ((Int32, Int32), @error ErrorProtocol), normal bb1, error bb2
-=======
-  %3 = function_ref @returnLabeledTuple : $@convention(thin) () -> (first: Int32, second: Int32)
-  %6 = convert_function %3 : $@convention(thin) () -> (first: Int32, second: Int32) to $@convention(thin) () -> ((Int32, Int32), @error ErrorType)
-  try_apply %6() : $@convention(thin) () -> ((Int32, Int32), @error ErrorType), normal bb1, error bb2
->>>>>>> d56b8ba4
  
 bb1(%8 : $(Int32, Int32)):
   return %8 : $(Int32, Int32)
